--- conflicted
+++ resolved
@@ -34,15 +34,9 @@
 		"husky": "^9.0.6",
 		"prettier": "3.3.3",
 		"semver": "^7.3.5",
-<<<<<<< HEAD
-		"turbo": "^2.4.4",
-		"typescript": "^5.0.4",
-		"vitest": "^2.1.4"
-=======
 		"turbo": "^1.11.3",
 		"typescript": "^5.8.3",
 		"vitest": "^3.2.2"
->>>>>>> 5da0ff60
 	},
 	"happyLintChanged": {
 		"rules": [
