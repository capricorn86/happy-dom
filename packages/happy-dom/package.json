--- conflicted
+++ resolved
@@ -38,12 +38,7 @@
 		"@types/node": "^20.0.0"
 	},
 	"devDependencies": {
-<<<<<<< HEAD
-		"@types/node": "^20.0.0",
-		"@vitest/ui": "^2.1.4",
-=======
 		"@vitest/ui": "^3.2.3",
->>>>>>> 5da0ff60
 		"@webref/css": "6.6.2",
 		"typescript": "^5.8.3",
 		"vitest": "^3.2.2"
