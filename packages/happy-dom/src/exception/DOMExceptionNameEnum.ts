--- conflicted
+++ resolved
@@ -8,11 +8,8 @@
 	invalidNodeTypeError = 'InvalidNodeTypeError',
 	invalidCharacterError = 'InvalidCharacterError',
 	notFoundError = 'NotFoundError',
-<<<<<<< HEAD
 	securityError = 'SecurityError',
-	networkError = 'NetworkError'
-=======
+	networkError = 'NetworkError',
 	domException = 'DOMException'
->>>>>>> 414e6ab4
 }
 export default DOMExceptionNameEnum;