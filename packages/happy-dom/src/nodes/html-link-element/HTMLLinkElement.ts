--- conflicted
+++ resolved
@@ -479,11 +479,7 @@
 			const styleSheet = new this[PropertySymbol.ownerDocument][
 				PropertySymbol.window
 			].CSSStyleSheet();
-<<<<<<< HEAD
-			styleSheet.replaceSync(response.content);
-=======
-			styleSheet.replaceSync(code!);
->>>>>>> 5da0ff60
+			styleSheet.replaceSync(response!.content);
 			this[PropertySymbol.sheet] = styleSheet;
 
 			// Computed style cache is affected by all mutations.
