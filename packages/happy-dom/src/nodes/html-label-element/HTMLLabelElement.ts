import HTMLElement from '../html-element/HTMLElement.js';
import IHTMLElement from '../html-element/IHTMLElement.js';
import IHTMLFormElement from '../html-form-element/IHTMLFormElement.js';
import IHTMLLabelElement from './IHTMLLabelElement.js';

/**
 * HTML Label Element.
 *
 * Reference:
 * https://developer.mozilla.org/en-US/docs/Web/API/HTMLLabelElement.
 */
export default class HTMLLabelElement extends HTMLElement implements IHTMLLabelElement {
	/**
	 * Returns a string containing the ID of the labeled control. This reflects the "for" attribute.
	 *
	 * @returns ID of the labeled control.
	 */
	public get htmlFor(): string {
		const htmlFor = this.getAttribute('for');
		if (htmlFor !== null) {
			return htmlFor;
		}
		return htmlFor !== null ? htmlFor : '';
	}

	/**
	 * Sets a string containing the ID of the labeled control. This reflects the "for" attribute.
	 *
	 * @param htmlFor ID of the labeled control.
	 */
	public set htmlFor(htmlFor: string) {
		this.setAttribute('for', htmlFor);
	}

	/**
	 * Returns an HTML element representing the control with which the label is associated.
	 *
	 * @returns Control element.
	 */
	public get control(): IHTMLElement {
		const htmlFor = this.htmlFor;
		if (htmlFor) {
			return <IHTMLElement>this.ownerDocument.getElementById(htmlFor);
		}
<<<<<<< HEAD
		for (const child of this._children) {
			if (child.tagName === 'INPUT') {
				return <IHTMLElement>child;
			}
		}
		return null;
=======
		return <IHTMLElement>(
			this.querySelector('button,input:not([type="hidden"]),meter,output,progress,select,textarea')
		);
>>>>>>> 9c92c1c4
	}

	/**
	 * Returns the parent form element.
	 *
	 * @returns Form.
	 */
	public get form(): IHTMLFormElement {
		return <IHTMLFormElement>this._formNode;
	}

	/**
	 * Clones a node.
	 *
	 * @override
	 * @param [deep=false] "true" to clone deep.
	 * @returns Cloned node.
	 */
	public cloneNode(deep = false): IHTMLLabelElement {
		return <HTMLLabelElement>super.cloneNode(deep);
	}
}<|MERGE_RESOLUTION|>--- conflicted
+++ resolved
@@ -42,18 +42,9 @@
 		if (htmlFor) {
 			return <IHTMLElement>this.ownerDocument.getElementById(htmlFor);
 		}
-<<<<<<< HEAD
-		for (const child of this._children) {
-			if (child.tagName === 'INPUT') {
-				return <IHTMLElement>child;
-			}
-		}
-		return null;
-=======
 		return <IHTMLElement>(
 			this.querySelector('button,input:not([type="hidden"]),meter,output,progress,select,textarea')
 		);
->>>>>>> 9c92c1c4
 	}
 
 	/**
