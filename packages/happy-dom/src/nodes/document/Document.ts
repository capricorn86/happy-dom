--- conflicted
+++ resolved
@@ -882,17 +882,12 @@
 		const tagName = String(qualifiedName).toUpperCase();
 
 		let customElementClass;
-<<<<<<< HEAD
-		if (this.defaultView && options && options.is) {
-			customElementClass = this.defaultView.customElements.get(String(options.is));
-		} else if (this.defaultView) {
-			customElementClass = this.defaultView.customElements.get(String(qualifiedName));
-=======
 		if (options && options.is) {
 			customElementClass = this[PropertySymbol.ownerWindow].customElements.get(String(options.is));
 		} else {
-			customElementClass = this[PropertySymbol.ownerWindow].customElements.get(tagName);
->>>>>>> 6cbcc10a
+			customElementClass = this[PropertySymbol.ownerWindow].customElements.get(
+				String(qualifiedName)
+			);
 		}
 
 		const elementClass: typeof Element =
