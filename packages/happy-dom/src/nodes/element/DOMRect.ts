import DOMRectReadOnly, { IDOMRectInit } from './DOMRectReadOnly.js';
import * as PropertySymbol from '../../PropertySymbol.js';

/* eslint-disable jsdoc/require-jsdoc */

/**
 * Bounding rect object.
 *
 * @see https://developer.mozilla.org/en-US/docs/Web/API/DOMRect
 */
<<<<<<< HEAD
export default class DOMRect {
	public x = 0;
	public y = 0;
	public width = 0;
	public height = 0;
	public top = 0;
	public right = 0;
	public bottom = 0;
	public left = 0;

	/**
	 * Constructor.
	 *
	 * @param [x] X position.
	 * @param [y] Y position.
	 * @param [width] Width.
	 * @param [height] Height.
	 */
	constructor(x?, y?, width?, height?) {
		this.x = x || 0;
		this.y = y || 0;
		this.width = width || 0;
		this.height = height || 0;
		this.top = this.y;
		this.right = this.x + this.width;
		this.bottom = this.y + this.height;
		this.left = this.x;
	}
	/**
	 * The fromRect() static method of the DOMRect object creates a new DOMRect object with a given location and dimensions.
	 * @param rectangle
	 * @param rectangle.x
	 * @param rectangle.y
	 * @param rectangle.width
	 * @param rectangle.height
	 */
	public static fromRect(
		rectangle: {
			x?: number;
			y?: number;
			width?: number;
			height?: number;
		} = {
			x: 0,
			y: 0,
			width: 0,
			height: 0
		}
	): DOMRect {
		return new DOMRect(rectangle.x, rectangle.y, rectangle.width, rectangle.height);
=======
export default class DOMRect extends DOMRectReadOnly {
	public set x(value: number) {
		this[PropertySymbol.x] = value;
	}

	public get x(): number {
		return this[PropertySymbol.x];
	}

	public set y(value: number) {
		this[PropertySymbol.y] = value;
	}

	public get y(): number {
		return this[PropertySymbol.y];
	}

	public set width(value: number) {
		this[PropertySymbol.width] = value;
	}

	public get width(): number {
		return this[PropertySymbol.width];
	}

	public set height(value: number) {
		this[PropertySymbol.height] = value;
	}

	public get height(): number {
		return this[PropertySymbol.height];
	}

	public static fromRect(other: IDOMRectInit): DOMRect {
		return new DOMRect(other.x, other.y, other.width, other.height);
>>>>>>> 48189abc
	}
}<|MERGE_RESOLUTION|>--- conflicted
+++ resolved
@@ -8,58 +8,6 @@
  *
  * @see https://developer.mozilla.org/en-US/docs/Web/API/DOMRect
  */
-<<<<<<< HEAD
-export default class DOMRect {
-	public x = 0;
-	public y = 0;
-	public width = 0;
-	public height = 0;
-	public top = 0;
-	public right = 0;
-	public bottom = 0;
-	public left = 0;
-
-	/**
-	 * Constructor.
-	 *
-	 * @param [x] X position.
-	 * @param [y] Y position.
-	 * @param [width] Width.
-	 * @param [height] Height.
-	 */
-	constructor(x?, y?, width?, height?) {
-		this.x = x || 0;
-		this.y = y || 0;
-		this.width = width || 0;
-		this.height = height || 0;
-		this.top = this.y;
-		this.right = this.x + this.width;
-		this.bottom = this.y + this.height;
-		this.left = this.x;
-	}
-	/**
-	 * The fromRect() static method of the DOMRect object creates a new DOMRect object with a given location and dimensions.
-	 * @param rectangle
-	 * @param rectangle.x
-	 * @param rectangle.y
-	 * @param rectangle.width
-	 * @param rectangle.height
-	 */
-	public static fromRect(
-		rectangle: {
-			x?: number;
-			y?: number;
-			width?: number;
-			height?: number;
-		} = {
-			x: 0,
-			y: 0,
-			width: 0,
-			height: 0
-		}
-	): DOMRect {
-		return new DOMRect(rectangle.x, rectangle.y, rectangle.width, rectangle.height);
-=======
 export default class DOMRect extends DOMRectReadOnly {
 	public set x(value: number) {
 		this[PropertySymbol.x] = value;
@@ -92,9 +40,4 @@
 	public get height(): number {
 		return this[PropertySymbol.height];
 	}
-
-	public static fromRect(other: IDOMRectInit): DOMRect {
-		return new DOMRect(other.x, other.y, other.width, other.height);
->>>>>>> 48189abc
-	}
 }