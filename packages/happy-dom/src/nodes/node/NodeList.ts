import ClassMethodBinder from '../../utilities/ClassMethodBinder.js';
import * as PropertySymbol from '../../PropertySymbol.js';
import Node from './Node.js';

/**
 * NodeList.
 *
 * @see https://developer.mozilla.org/en-US/docs/Web/API/NodeList
 */
class NodeList<T extends Node> {
	[index: number]: T;
	public [PropertySymbol.items]: T[];
	public [PropertySymbol.proxy]?: this;

	/**
	 * Constructor.
	 *
	 * @param illegalConstructorSymbol Illegal constructor symbol.
	 * @param items Items.
	 */
	constructor(illegalConstructorSymbol: symbol, items: T[]) {
		if (illegalConstructorSymbol !== PropertySymbol.illegalConstructor) {
			throw new TypeError('Illegal constructor');
		}

		this[PropertySymbol.items] = items;

		const methodBinder = new ClassMethodBinder(
			this,
			this.constructor !== NodeList ? [this.constructor, NodeList] : [NodeList]
		);

		const proxy = new Proxy(this, {
			get: (target, property) => {
				if (property === 'length') {
					return items.length;
				}
				if (property in target || typeof property === 'symbol') {
					methodBinder.bind(property);
					return (<any>target)[property];
				}
				if (property === '') {
					return undefined;
				}
				const index = Number(property);
				if (!isNaN(index)) {
					return items[index];
				}
			},
			set(target, property, newValue): boolean {
				methodBinder.bind(property);

				if (typeof property === 'symbol') {
					(<any>target)[property] = newValue;
					return true;
				}

				const index = Number(property);
				if (isNaN(index)) {
					(<any>target)[property] = newValue;
				}
				return true;
			},
			deleteProperty(target, property): boolean {
				if (typeof property === 'symbol') {
					delete (<any>target)[property];
					return true;
				}
				const index = Number(property);
				if (isNaN(index)) {
					delete (<any>target)[property];
				}
				return true;
			},
			ownKeys(): string[] {
				return Object.keys(items);
			},
			has(target, property): boolean {
				if (property in target) {
					return true;
				}

				if (typeof property === 'symbol') {
					return false;
				}

				const index = Number(property);
				return !isNaN(index) && index >= 0 && index < items.length;
			},
			defineProperty(target, property, descriptor): boolean {
				methodBinder.preventBinding(property);

				if (property in target) {
					Object.defineProperty(target, property, descriptor);
					return true;
				}

				return false;
			},
			getOwnPropertyDescriptor(target, property): PropertyDescriptor | undefined {
				if (property in target || typeof property === 'symbol') {
					return;
				}

				const index = Number(property);

				if (!isNaN(index) && items[index]) {
					return {
						value: items[index],
						writable: false,
						enumerable: true,
						configurable: true
					};
				}
			}
		});
		this[PropertySymbol.proxy] = proxy;

		return proxy;
	}

	/**
	 * Returns length.
	 *
	 * @returns Length.
	 */
	public get length(): number {
		return this[PropertySymbol.items].length;
	}

	/**
	 * Returns `Symbol.toStringTag`.
	 *
	 * @returns `Symbol.toStringTag`.
	 */
	public get [Symbol.toStringTag](): string {
		return 'NodeList';
	}

	/**
	 * Returns `[object NodeList]`.
	 *
	 * @returns `[object NodeList]`.
	 */
	public toLocaleString(): string {
		return '[object NodeList]';
	}

	/**
	 * Returns `[object NodeList]`.
	 *
	 * @returns `[object NodeList]`.
	 */
	public toString(): string {
		return '[object NodeList]';
	}

	/**
	 * Returns item by index.
	 *
	 * @param index Index.
	 */
	public item(index: number): T | null {
		const nodes = this[PropertySymbol.items];
		return index >= 0 && nodes[index] ? nodes[index] : null;
	}

	/**
	 * Returns an iterator, allowing you to go through all values of the key/value pairs contained in this object.
	 *
	 * @returns Iterator.
	 */
	public [Symbol.iterator](): ArrayIterator<T> {
		const items = this[PropertySymbol.items];
		return items[Symbol.iterator]();
	}

	/**
	 * Returns an iterator, allowing you to go through all values of the key/value pairs contained in this object.
	 *
	 * @returns Iterator.
	 */
	public values(): ArrayIterator<T> {
		return this[PropertySymbol.items].values();
	}

	/**
	 * Returns an iterator, allowing you to go through all key/value pairs contained in this object.
	 *
	 * @returns Iterator.
	 */
	public entries(): ArrayIterator<[number, T]> {
		return this[PropertySymbol.items].entries();
	}

	/**
	 * Executes a provided callback function once for each DOMTokenList element.
	 *
	 * @param callback Function.
	 * @param thisArg thisArg.
	 */
	public forEach(
		callback: (currentValue: T, currentIndex: number, parent: this) => void,
		thisArg?: any
	): void {
<<<<<<< HEAD
		const items = this[PropertySymbol.items];
		const proxy = this[PropertySymbol.proxy] ?? this;
		for (let i = 0, max = items.length; i < max; i++) {
			const item = items[i];
			callback.call(thisArg ?? item[PropertySymbol.window], item, i, proxy);
		}
=======
		return this[PropertySymbol.items].forEach(callback, thisArg);
>>>>>>> 0eb4e65d
	}

	/**
	 * Returns an iterator, allowing you to go through all keys of the key/value pairs contained in this object.
	 *
	 * @returns Iterator.
	 */
	public keys(): ArrayIterator<number> {
		return this[PropertySymbol.items].keys();
	}
}

export default NodeList;<|MERGE_RESOLUTION|>--- conflicted
+++ resolved
@@ -203,16 +203,12 @@
 		callback: (currentValue: T, currentIndex: number, parent: this) => void,
 		thisArg?: any
 	): void {
-<<<<<<< HEAD
 		const items = this[PropertySymbol.items];
 		const proxy = this[PropertySymbol.proxy] ?? this;
 		for (let i = 0, max = items.length; i < max; i++) {
 			const item = items[i];
 			callback.call(thisArg ?? item[PropertySymbol.window], item, i, proxy);
 		}
-=======
-		return this[PropertySymbol.items].forEach(callback, thisArg);
->>>>>>> 0eb4e65d
 	}
 
 	/**
