--- conflicted
+++ resolved
@@ -322,73 +322,7 @@
 	 * @returns Inserted node.
 	 */
 	public insertBefore(newNode: INode, referenceNode: INode | null): INode {
-<<<<<<< HEAD
-		// If the type is DocumentFragment, then the child nodes of if it should be moved instead of the actual node.
-		// See: https://developer.mozilla.org/en-US/docs/Web/API/DocumentFragment
-		if (newNode.nodeType === Node.DOCUMENT_FRAGMENT_NODE) {
-			for (const child of newNode.childNodes.slice()) {
-				this.insertBefore(child, referenceNode);
-			}
-			return newNode;
-		}
-
-		if (arguments.length === 1) {
-			throw new DOMException(
-				"Failed to execute 'insertBefore' on 'Node': 2 arguments required, but only 1 present.",
-				'TypeError'
-			);
-		}
-
-		// The incoming referenceNode may be undefined, and at this time, the newNode should be inserted at the end of the peer node.
-		if (referenceNode === null || referenceNode === undefined) {
-			this.appendChild(newNode);
-			return newNode;
-		}
-
-		const index = referenceNode ? this.childNodes.indexOf(referenceNode) : 0;
-
-		if (index === -1) {
-			throw new DOMException(
-				"Failed to execute 'insertBefore' on 'Node': The node before which the new node is to be inserted is not a child of this node."
-			);
-		}
-
-		if (this.isConnected) {
-			(this.ownerDocument || this)['_cacheID']++;
-		}
-
-		if (newNode.parentNode) {
-			const index = newNode.parentNode.childNodes.indexOf(newNode);
-			if (index !== -1) {
-				newNode.parentNode.childNodes.splice(index, 1);
-			}
-		}
-
-		this.childNodes.splice(index, 0, newNode);
-
-		(<Node>newNode)._connectToNode(this);
-
-		// MutationObserver
-		if (this._observers.length > 0) {
-			const record = new MutationRecord();
-			record.target = this;
-			record.type = MutationTypeEnum.childList;
-			record.addedNodes = [newNode];
-
-			for (const observer of this._observers) {
-				if (observer.options.subtree) {
-					(<Node>newNode)._observe(observer);
-				}
-				if (observer.options.childList) {
-					observer.callback([record]);
-				}
-			}
-		}
-
-		return newNode;
-=======
 		return NodeUtility.insertBefore(this, newNode, referenceNode);
->>>>>>> a3ae49d8
 	}
 
 	/**
