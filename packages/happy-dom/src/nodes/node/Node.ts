import EventTarget from '../../event/EventTarget';
import MutationRecord from '../../mutation-observer/MutationRecord';
import MutationTypeEnum from '../../mutation-observer/MutationTypeEnum';
import MutationListener from '../../mutation-observer/MutationListener';
import INode from './INode';
import DOMException from '../../exception/DOMException';
import DOMExceptionNameEnum from '../../exception/DOMExceptionNameEnum';
import IDocument from '../document/IDocument';
import IElement from '../element/IElement';
import IHTMLBaseElement from '../html-base-element/IHTMLBaseElement';
import NodeTypeEnum from './NodeTypeEnum';
import NodeDocumentPositionEnum from './NodeDocumentPositionEnum';
import NodeUtility from './NodeUtility';
import IAttr from '../attr/IAttr';
import NodeList from './NodeList';
import INodeList from './INodeList';

const JSON_CIRCULAR_PROPERTIES = [
	'ownerDocument',
	'parentNode',
	'ownerElement',
	'defaultView',
	'_rootNode',
	'_formNode',
	'_selectNode',
	'_textAreaNode'
];

/**
 * Node.
 */
export default class Node extends EventTarget implements INode {
	// Owner document is set when the Node is created by the Document
	public static _ownerDocument: IDocument = null;

	// Public properties
	public static readonly ELEMENT_NODE = NodeTypeEnum.elementNode;
	public static readonly ATTRIBUTE_NODE = NodeTypeEnum.attributeNode;
	public static readonly TEXT_NODE = NodeTypeEnum.textNode;
	public static readonly CDATA_SECTION_NODE = NodeTypeEnum.cdataSectionNode;
	public static readonly COMMENT_NODE = NodeTypeEnum.commentNode;
	public static readonly DOCUMENT_NODE = NodeTypeEnum.documentNode;
	public static readonly DOCUMENT_TYPE_NODE = NodeTypeEnum.documentTypeNode;
	public static readonly DOCUMENT_FRAGMENT_NODE = NodeTypeEnum.documentFragmentNode;
	public static readonly PROCESSING_INSTRUCTION_NODE = NodeTypeEnum.processingInstructionNode;
	public static readonly DOCUMENT_POSITION_CONTAINED_BY = NodeDocumentPositionEnum.containedBy;
	public static readonly DOCUMENT_POSITION_CONTAINS = NodeDocumentPositionEnum.contains;
	public static readonly DOCUMENT_POSITION_DISCONNECTED = NodeDocumentPositionEnum.disconnect;
	public static readonly DOCUMENT_POSITION_FOLLOWING = NodeDocumentPositionEnum.following;
	public static readonly DOCUMENT_POSITION_IMPLEMENTATION_SPECIFIC =
		NodeDocumentPositionEnum.implementationSpecific;
	public static readonly DOCUMENT_POSITION_PRECEDING = NodeDocumentPositionEnum.preceding;
	public readonly ELEMENT_NODE = NodeTypeEnum.elementNode;
	public readonly ATTRIBUTE_NODE = NodeTypeEnum.attributeNode;
	public readonly TEXT_NODE = NodeTypeEnum.textNode;
	public readonly CDATA_SECTION_NODE = NodeTypeEnum.cdataSectionNode;
	public readonly COMMENT_NODE = NodeTypeEnum.commentNode;
	public readonly DOCUMENT_NODE = NodeTypeEnum.documentNode;
	public readonly DOCUMENT_TYPE_NODE = NodeTypeEnum.documentTypeNode;
	public readonly DOCUMENT_FRAGMENT_NODE = NodeTypeEnum.documentFragmentNode;
	public readonly PROCESSING_INSTRUCTION_NODE = NodeTypeEnum.processingInstructionNode;
	public readonly DOCUMENT_POSITION_CONTAINED_BY = NodeDocumentPositionEnum.containedBy;
	public readonly DOCUMENT_POSITION_CONTAINS = NodeDocumentPositionEnum.contains;
	public readonly DOCUMENT_POSITION_DISCONNECTED = NodeDocumentPositionEnum.disconnect;
	public readonly DOCUMENT_POSITION_FOLLOWING = NodeDocumentPositionEnum.following;
	public readonly DOCUMENT_POSITION_IMPLEMENTATION_SPECIFIC =
		NodeDocumentPositionEnum.implementationSpecific;
	public readonly DOCUMENT_POSITION_PRECEDING = NodeDocumentPositionEnum.preceding;
	public readonly ownerDocument: IDocument = null;
	public readonly parentNode: INode = null;
	public readonly nodeType: number;
	public readonly childNodes: INodeList<INode> = new NodeList<INode>();
	public readonly isConnected: boolean = false;

	// Custom Properties (not part of HTML standard)
	public _rootNode: INode = null;
	public _formNode: INode = null;
	public _selectNode: INode = null;
	public _textAreaNode: INode = null;
	public _observers: MutationListener[] = [];

	/**
	 * Constructor.
	 */
	constructor() {
		super();
		this.ownerDocument = (<typeof Node>this.constructor)._ownerDocument;
	}

	/**
	 * Returns `Symbol.toStringTag`.
	 *
	 * @returns `Symbol.toStringTag`.
	 */
	public get [Symbol.toStringTag](): string {
		return this.constructor.name;
	}

	/**
	 * Get text value of children.
	 *
	 * @returns Text content.
	 */
	public get textContent(): string {
		// Sub-classes should implement this method.
		return null;
	}

	/**
	 * Sets text content.
	 *
	 * @param _textContent Text content.
	 */
	public set textContent(_textContent) {
		// Do nothing.
		// Sub-classes should implement this method.
	}

	/**
	 * Node value.
	 *
	 * @returns Node value.
	 */
	public get nodeValue(): string {
		return null;
	}

	/**
	 * Sets node value.
	 */
	public set nodeValue(_nodeValue: string) {
		// Do nothing
	}

	/**
	 * Node name.
	 *
	 * @returns Node name.
	 */
	public get nodeName(): string {
		return '';
	}

	/**
	 * Previous sibling.
	 *
	 * @returns Node.
	 */
	public get previousSibling(): INode {
		if (this.parentNode) {
			const index = this.parentNode.childNodes.indexOf(this);
			if (index > 0) {
				return this.parentNode.childNodes[index - 1];
			}
		}
		return null;
	}

	/**
	 * Next sibling.
	 *
	 * @returns Node.
	 */
	public get nextSibling(): INode {
		if (this.parentNode) {
			const index = this.parentNode.childNodes.indexOf(this);
			if (index > -1 && index + 1 < this.parentNode.childNodes.length) {
				return this.parentNode.childNodes[index + 1];
			}
		}
		return null;
	}

	/**
	 * First child.
	 *
	 * @returns Node.
	 */
	public get firstChild(): INode {
		if (this.childNodes.length > 0) {
			return this.childNodes[0];
		}
		return null;
	}

	/**
	 * Last child.
	 *
	 * @returns Node.
	 */
	public get lastChild(): INode {
		if (this.childNodes.length > 0) {
			return this.childNodes[this.childNodes.length - 1];
		}
		return null;
	}

	/**
	 * Returns parent element.
	 *
	 * @returns Element.
	 */
	public get parentElement(): IElement {
		let parent = this.parentNode;
		while (parent && parent.nodeType !== Node.ELEMENT_NODE) {
			parent = parent.parentNode;
		}
		return <IElement>parent;
	}

	/**
	 * Returns base URI.
	 *
	 * @returns Base URI.
	 */
	public get baseURI(): string {
		const base = <IHTMLBaseElement>this.ownerDocument.querySelector('base');
		if (base) {
			return base.href;
		}
		return this.ownerDocument.defaultView.location.href;
	}

	/**
	 * Connected callback.
	 */
	public connectedCallback?(): void;

	/**
	 * Disconnected callback.
	 */
	public disconnectedCallback?(): void;

	/**
	 * Returns "true" if the node has child nodes.
	 *
	 * @returns "true" if the node has child nodes.
	 */
	public hasChildNodes(): boolean {
		return this.childNodes.length > 0;
	}

	/**
	 * Returns "true" if this node contains the other node.
	 *
	 * @param otherNode Node to test with.
	 * @returns "true" if this node contains the other node.
	 */
<<<<<<< HEAD
	public contains(otherNode: INode): boolean {
		return NodeUtility.isInclusiveAncestor(this, otherNode);
=======
	public contains(otherNode: INode | null): boolean {
		return NodeUtility.contains(this, otherNode);
>>>>>>> 0dd425f8
	}

	/**
	 * Returns closest root node (Document or ShadowRoot).
	 *
	 * @param options Options.
	 * @param options.composed A Boolean that indicates whether the shadow root should be returned (false, the default), or a root node beyond shadow root (true).
	 * @returns Node.
	 */
	public getRootNode(options?: { composed: boolean }): INode {
		if (!this.isConnected) {
			return this;
		}

		if (this._rootNode && !options?.composed) {
			return this._rootNode;
		}

		return this.ownerDocument;
	}

	/**
	 * Clones a node.
	 *
	 * @param [deep=false] "true" to clone deep.
	 * @returns Cloned node.
	 */
	public cloneNode(deep = false): INode {
		const clone = new (<typeof Node>this.constructor)();

		// Document has childNodes directly when it is created
		if (clone.childNodes.length) {
			for (const node of clone.childNodes.slice()) {
				node.parentNode.removeChild(node);
			}
		}

		if (deep) {
			for (const childNode of this.childNodes) {
				const childClone = childNode.cloneNode(true);
				(<Node>childClone.parentNode) = clone;
				clone.childNodes.push(childClone);
			}
		}

		(<IDocument>clone.ownerDocument) = this.ownerDocument;

		return clone;
	}

	/**
	 * Append a child node to childNodes.
	 *
	 * @param  node Node to append.
	 * @returns Appended node.
	 */
	public appendChild(node: INode): INode {
		if (node === this) {
			throw new DOMException('Not possible to append a node as a child of itself.');
		}

		if (NodeUtility.isInclusiveAncestor(node, this, true)) {
			throw new DOMException(
				"Failed to execute 'appendChild' on 'Node': The new node is a parent of the node to insert to.",
				DOMExceptionNameEnum.domException
			);
		}

		// If the type is DocumentFragment, then the child nodes of if it should be moved instead of the actual node.
		// See: https://developer.mozilla.org/en-US/docs/Web/API/DocumentFragment
		if (node.nodeType === Node.DOCUMENT_FRAGMENT_NODE) {
			for (const child of node.childNodes.slice()) {
				this.appendChild(child);
			}
			return node;
		}

		// Remove the node from its previous parent if it has any.
		if (node.parentNode) {
			const index = node.parentNode.childNodes.indexOf(node);
			if (index !== -1) {
				node.parentNode.childNodes.splice(index, 1);
			}
		}

		if (this.isConnected) {
			(this.ownerDocument || this)['_cacheID']++;
		}

		this.childNodes.push(node);

		(<Node>node)._connectToNode(this);

		// MutationObserver
		if (this._observers.length > 0) {
			const record = new MutationRecord();
			record.target = this;
			record.type = MutationTypeEnum.childList;
			record.addedNodes = [node];

			for (const observer of this._observers) {
				if (observer.options.subtree) {
					(<Node>node)._observe(observer);
				}
				if (observer.options.childList) {
					observer.callback([record]);
				}
			}
		}

		return node;
	}

	/**
	 * Remove Child element from childNodes array.
	 *
	 * @param node Node to remove.
	 * @returns Removed node.
	 */
	public removeChild(node: INode): INode {
		const index = this.childNodes.indexOf(node);

		if (index === -1) {
			throw new DOMException('Failed to remove node. Node is not child of parent.');
		}

		if (this.isConnected) {
			(this.ownerDocument || this)['_cacheID']++;
		}

		this.childNodes.splice(index, 1);

		(<Node>node)._connectToNode(null);

		// MutationObserver
		if (this._observers.length > 0) {
			const record = new MutationRecord();
			record.target = this;
			record.type = MutationTypeEnum.childList;
			record.removedNodes = [node];

			for (const observer of this._observers) {
				(<Node>node)._unobserve(observer);
				if (observer.options.childList) {
					observer.callback([record]);
				}
			}
		}

		return node;
	}

	/**
	 * Inserts a node before another.
	 *
	 * @param newNode Node to insert.
	 * @param referenceNode Node to insert before.
	 * @returns Inserted node.
	 */
	public insertBefore(newNode: INode, referenceNode: INode | null): INode {
		if (NodeUtility.isInclusiveAncestor(newNode, this, true)) {
			throw new DOMException(
				"Failed to execute 'insertBefore' on 'Node': The new node is a parent of the node to insert to.",
				DOMExceptionNameEnum.domException
			);
		}

		// If the type is DocumentFragment, then the child nodes of if it should be moved instead of the actual node.
		// See: https://developer.mozilla.org/en-US/docs/Web/API/DocumentFragment
		if (newNode.nodeType === Node.DOCUMENT_FRAGMENT_NODE) {
			for (const child of newNode.childNodes.slice()) {
				this.insertBefore(child, referenceNode);
			}
			return newNode;
		}

		if (referenceNode === null) {
			this.appendChild(newNode);
			return newNode;
		}

		if (!referenceNode) {
			throw new DOMException(
				"Failed to execute 'insertBefore' on 'Node': 2 arguments required, but only 1 present.",
				'TypeError'
			);
		}

		if (this.childNodes.indexOf(referenceNode) === -1) {
			throw new DOMException(
				"Failed to execute 'insertBefore' on 'Node': The node before which the new node is to be inserted is not a child of this node."
			);
		}

		if (this.isConnected) {
			(this.ownerDocument || this)['_cacheID']++;
		}

		if (newNode.parentNode) {
			const index = newNode.parentNode.childNodes.indexOf(newNode);
			if (index !== -1) {
				newNode.parentNode.childNodes.splice(index, 1);
			}
		}

		this.childNodes.splice(this.childNodes.indexOf(referenceNode), 0, newNode);

		(<Node>newNode)._connectToNode(this);

		// MutationObserver
		if (this._observers.length > 0) {
			const record = new MutationRecord();
			record.target = this;
			record.type = MutationTypeEnum.childList;
			record.addedNodes = [newNode];

			for (const observer of this._observers) {
				if (observer.options.subtree) {
					(<Node>newNode)._observe(observer);
				}
				if (observer.options.childList) {
					observer.callback([record]);
				}
			}
		}

		return newNode;
	}

	/**
	 * Replaces a node with another.
	 *
	 * @param newChild New child.
	 * @param oldChild Old child.
	 * @returns Replaced node.
	 */
	public replaceChild(newChild: INode, oldChild: INode): INode {
		this.insertBefore(newChild, oldChild);
		this.removeChild(oldChild);

		return oldChild;
	}

	/**
<<<<<<< HEAD
	 * @override
	 */
	public override addEventListener(
		type: string,
		listener: ((event: Event) => void) | IEventListener,
		options?: boolean | IEventListenerOptions
	): void {
		super.addEventListener(type, listener, options);

		if (options === true || (options && options.capture)) {
			const captureEventListenerNodes = this.ownerDocument
				? <{ [eventType: string]: INode[] }>this.ownerDocument['_captureEventListenerNodes']
				: <{ [eventType: string]: INode[] }>this['_captureEventListenerNodes'];

			captureEventListenerNodes[type] = captureEventListenerNodes[type] || [];

			if (!captureEventListenerNodes[type].includes(this)) {
				captureEventListenerNodes[type].push(this);
			}
		}
	}

	/**
	 * Adds an event listener.
	 *
	 * @param type Event type.
	 * @param listener Listener.
	 */
	public override removeEventListener(
		type: string,
		listener: ((event: Event) => void) | IEventListener
	): void {
		const index = this._listeners[type]?.indexOf(listener) || -1;
		const options = index !== -1 ? this._listenerOptions[type][index] : null;

		if (options?.capture) {
			const captureEventListenerNodes = this.ownerDocument
				? <{ [eventType: string]: INode[] }>this.ownerDocument['_captureEventListenerNodes']
				: <{ [eventType: string]: INode[] }>this['_captureEventListenerNodes'];

			if (captureEventListenerNodes[type]) {
				const index = captureEventListenerNodes[type].indexOf(this);
				if (index !== -1) {
					captureEventListenerNodes[type].splice(index, 1);
				}
			}
		}

		super.removeEventListener(type, listener);
	}

	/**
	 * @override
	 */
	public override dispatchEvent(event: Event): boolean {
		// Capture phase
		if (!event._target) {
			const captureEventListenerNodes = this.ownerDocument
				? <{ [eventType: string]: INode[] }>this.ownerDocument['_captureEventListenerNodes']
				: <{ [eventType: string]: INode[] }>this['_captureEventListenerNodes'];

			if (captureEventListenerNodes[event.type]) {
				event._target = this;
				event.eventPhase = EventPhaseEnum.capturing;

				for (const node of captureEventListenerNodes[event.type]) {
					if (node !== this && NodeUtility.isInclusiveAncestor(node, this, event.composed)) {
						node.dispatchEvent(event);
					}
				}

				event.eventPhase = EventPhaseEnum.atTarget;
			}
		}

		const returnValue = super.dispatchEvent(event);

		// Bubbling phase
		if (event.bubbles && !event._propagationStopped && !event._immediatePropagationStopped) {
			event.eventPhase = EventPhaseEnum.bubbling;

			if (this.parentNode) {
				return this.parentNode.dispatchEvent(event);
			}

			// eslint-disable-next-line
			if (
				event.composed &&
				this.nodeType === NodeTypeEnum.documentFragmentNode &&
				(<IShadowRoot>(<unknown>this)).host
			) {
				// eslint-disable-next-line
				return (<IShadowRoot>(<unknown>this)).host.dispatchEvent(event);
			}
		}

		return returnValue;
	}

	/**
=======
>>>>>>> 0dd425f8
	 * Converts the node to a string.
	 *
	 * @param listener Listener.
	 */
	public toString(): string {
		return `[object ${this.constructor.name}]`;
	}

	/**
	 * Observeres the node.
	 * Used by MutationObserver, but it is not part of the HTML standard.
	 *
	 * @param listener Listener.
	 */
	public _observe(listener: MutationListener): void {
		this._observers.push(listener);
		if (listener.options.subtree) {
			for (const node of this.childNodes) {
				(<Node>node)._observe(listener);
			}
		}
	}

	/**
	 * Stops observing the node.
	 * Used by MutationObserver, but it is not part of the HTML standard.
	 *
	 * @param listener Listener.
	 */
	public _unobserve(listener: MutationListener): void {
		const index = this._observers.indexOf(listener);
		if (index !== -1) {
			this._observers.splice(index, 1);
		}
		if (listener.options.subtree) {
			for (const node of this.childNodes) {
				(<Node>node)._unobserve(listener);
			}
		}
	}

	/**
	 * Connects this element to another element.
	 *
	 * @param parentNode Parent node.
	 */
	public _connectToNode(parentNode: INode = null): void {
		const isConnected = !!parentNode && parentNode.isConnected;
		const formNode = (<Node>this)._formNode;
		const selectNode = (<Node>this)._selectNode;
		const textAreaNode = (<Node>this)._textAreaNode;

		if (this.nodeType !== NodeTypeEnum.documentFragmentNode) {
			(<INode>this.parentNode) = parentNode;
			(<Node>this)._rootNode = isConnected && parentNode ? (<Node>parentNode)._rootNode : null;

			if (this['tagName'] !== 'FORM') {
				(<Node>this)._formNode = parentNode ? (<Node>parentNode)._formNode : null;
			}

			if (this['tagName'] !== 'SELECT') {
				(<Node>this)._selectNode = parentNode ? (<Node>parentNode)._selectNode : null;
			}

			if (this['tagName'] !== 'TEXTAREA') {
				(<Node>this)._textAreaNode = parentNode ? (<Node>parentNode)._textAreaNode : null;
			}
		}

		if (this.isConnected !== isConnected) {
			(<boolean>this.isConnected) = isConnected;

			if (isConnected && this.connectedCallback) {
				this.connectedCallback();
			} else if (!isConnected && this.disconnectedCallback) {
				if (this.ownerDocument['_activeElement'] === this) {
					this.ownerDocument['_activeElement'] = null;
				}
				this.disconnectedCallback();
			}

			for (const child of this.childNodes) {
				(<Node>child)._connectToNode(this);
			}

			// eslint-disable-next-line
			if ((<any>this)._shadowRoot) {
				// eslint-disable-next-line
				(<any>this)._shadowRoot._connectToNode(this);
			}
		} else if (
			formNode !== this._formNode ||
			selectNode !== this._selectNode ||
			textAreaNode !== this._textAreaNode
		) {
			for (const child of this.childNodes) {
				(<Node>child)._connectToNode(this);
			}
		}
	}

	/**
	 * Reports the position of its argument node relative to the node on which it is called.
	 *
	 * @see https://dom.spec.whatwg.org/#dom-node-comparedocumentposition
	 * @param otherNode Other node.
	 */
	public compareDocumentPosition(otherNode: INode): number {
		/**
		 * 1. If this is other, then return zero.
		 */
		if (this === otherNode) {
			return 0;
		}

		/**
		 * 2. Let node1 be other and node2 be this.
		 */
		let node1: INode = otherNode;
		let node2: INode = this;

		/**
		 * 3. Let attr1 and attr2 be null.
		 */
		let attr1 = null;
		let attr2 = null;

		/**
		 * 4. If node1 is an attribute, then set attr1 to node1 and node1 to attr1’s element.
		 */
		if (node1.nodeType === Node.ATTRIBUTE_NODE) {
			attr1 = node1;
			node1 = (<IAttr>attr1).ownerElement;
		}

		/**
		 * 5. If node2 is an attribute, then:
		 * 5.1. Set attr2 to node2 and node2 to attr2’s element.
		 */
		if (node2.nodeType === Node.ATTRIBUTE_NODE) {
			attr2 = node2;
			node2 = (<IAttr>attr2).ownerElement;

			/**
			 * 5.2. If attr1 and node1 are non-null, and node2 is node1, then:
			 */
			if (attr1 !== null && node1 !== null && node2 === node1) {
				/**
				 * 5.2.1. For each attr in node2’s attribute list:
				 */
				for (const attr of Object.values((<IElement>node2).attributes)) {
					/**
					 * 5.2.1.1. If attr equals attr1, then return the result of adding DOCUMENT_POSITION_IMPLEMENTATION_SPECIFIC and DOCUMENT_POSITION_PRECEDING.
					 */
					if (NodeUtility.isEqualNode(<IAttr>attr, attr1)) {
						return (
							Node.DOCUMENT_POSITION_IMPLEMENTATION_SPECIFIC | Node.DOCUMENT_POSITION_PRECEDING
						);
					}

					/**
					 * 5.2.1.2. If attr equals attr2, then return the result of adding DOCUMENT_POSITION_IMPLEMENTATION_SPECIFIC and DOCUMENT_POSITION_FOLLOWING.
					 */
					if (NodeUtility.isEqualNode(<IAttr>attr, attr2)) {
						return (
							Node.DOCUMENT_POSITION_IMPLEMENTATION_SPECIFIC | Node.DOCUMENT_POSITION_FOLLOWING
						);
					}
				}
			}
		}

		const node2Ancestors: INode[] = [];
		let node2Ancestor: INode = node2;

		while (node2Ancestor) {
			/**
			 * 7. If node1 is an ancestor of node2 […] then return the result of adding DOCUMENT_POSITION_CONTAINS to DOCUMENT_POSITION_PRECEDING.
			 */
			if (node2Ancestor === node1) {
				return Node.DOCUMENT_POSITION_CONTAINS | Node.DOCUMENT_POSITION_PRECEDING;
			}

			node2Ancestors.push(node2Ancestor);
			node2Ancestor = node2Ancestor.parentNode;
		}

		const node1Ancestors: INode[] = [];
		let node1Ancestor: INode = node1;

		while (node1Ancestor) {
			/**
			 * 8. If node1 is a descendant of node2 […] then return the result of adding DOCUMENT_POSITION_CONTAINED_BY to DOCUMENT_POSITION_FOLLOWING.
			 */
			if (node1Ancestor === node2) {
				return Node.DOCUMENT_POSITION_CONTAINED_BY | Node.DOCUMENT_POSITION_FOLLOWING;
			}

			node1Ancestors.push(node1Ancestor);
			node1Ancestor = node1Ancestor.parentNode;
		}

		const reverseArrayIndex = (array: INode[], reverseIndex: number): INode => {
			return array[array.length - 1 - reverseIndex];
		};

		const root = reverseArrayIndex(node2Ancestors, 0);

		/**
		 * 6. If node1 or node2 is null, or node1’s root is not node2’s root, then return the result of adding
		 * DOCUMENT_POSITION_DISCONNECTED, DOCUMENT_POSITION_IMPLEMENTATION_SPECIFIC, and either
		 * DOCUMENT_POSITION_PRECEDING or DOCUMENT_POSITION_FOLLOWING, with the constraint that this is to be consistent, together.
		 */
		if (!root || root !== reverseArrayIndex(node1Ancestors, 0)) {
			return (
				Node.DOCUMENT_POSITION_DISCONNECTED |
				Node.DOCUMENT_POSITION_IMPLEMENTATION_SPECIFIC |
				Node.DOCUMENT_POSITION_FOLLOWING
			);
		}

		// Find the lowest common ancestor
		let commonAncestorIndex = 0;
		const ancestorsMinLength = Math.min(node2Ancestors.length, node1Ancestors.length);

		for (let i = 0; i < ancestorsMinLength; ++i) {
			const node2Ancestor = reverseArrayIndex(node2Ancestors, i);
			const node1Ancestor = reverseArrayIndex(node1Ancestors, i);

			if (node2Ancestor !== node1Ancestor) {
				break;
			}

			commonAncestorIndex = i;
		}

		const commonAncestor = reverseArrayIndex(node2Ancestors, commonAncestorIndex);

		// Indexes within the common ancestor
		let indexes = 0;
		let node2Index = -1;
		let node1Index = -1;
		const node2Node = reverseArrayIndex(node2Ancestors, commonAncestorIndex + 1);
		const node1Node = reverseArrayIndex(node1Ancestors, commonAncestorIndex + 1);

		const computeNodeIndexes = (nodes: INode[]): void => {
			for (const childNode of nodes) {
				computeNodeIndexes(childNode.childNodes);

				if (childNode === node2Node) {
					node2Index = indexes;
				} else if (childNode === node1Node) {
					node1Index = indexes;
				}

				if (node2Index !== -1 && node1Index !== -1) {
					break;
				}

				indexes++;
			}
		};

		computeNodeIndexes(commonAncestor.childNodes);

		/**
		 * 9. If node1 is preceding node2, then return DOCUMENT_POSITION_PRECEDING.
		 * 10. Return DOCUMENT_POSITION_FOLLOWING.
		 */
		return node1Index < node2Index
			? Node.DOCUMENT_POSITION_PRECEDING
			: Node.DOCUMENT_POSITION_FOLLOWING;
	}

	/**
	 * Normalizes the sub-tree of the node, i.e. joins adjacent text nodes, and
	 * removes all empty text nodes.
	 *
	 * @see https://developer.mozilla.org/en-US/docs/Web/API/Node/normalize
	 */
	public normalize(): void {
		let child = this.firstChild;
		while (child) {
			if (NodeUtility.isTextNode(child)) {
				// Append text of all following text nodes, and remove them.
				while (NodeUtility.isTextNode(child.nextSibling)) {
					child.data += child.nextSibling.data;
					child.nextSibling.remove();
				}
				// Remove text node if it is still empty.
				if (!child.data.length) {
					const node = child;
					child = child.nextSibling;
					node.remove();
					continue;
				}
			} else {
				// Normalize child nodes recursively.
				child.normalize();
			}
			child = child.nextSibling;
		}
	}

	/**
	 * This will be called by JSON.stringify() when serializing this node.
	 *
	 * @returns Object without circular references.
	 */
	public toJSON(): { [key: string]: unknown } {
		const result = {};
		for (const key of Object.keys(this)) {
			result[key] = !JSON_CIRCULAR_PROPERTIES.includes(key) ? this[key] : null;
		}
		return result;
	}
}<|MERGE_RESOLUTION|>--- conflicted
+++ resolved
@@ -246,13 +246,8 @@
 	 * @param otherNode Node to test with.
 	 * @returns "true" if this node contains the other node.
 	 */
-<<<<<<< HEAD
 	public contains(otherNode: INode): boolean {
 		return NodeUtility.isInclusiveAncestor(this, otherNode);
-=======
-	public contains(otherNode: INode | null): boolean {
-		return NodeUtility.contains(this, otherNode);
->>>>>>> 0dd425f8
 	}
 
 	/**
@@ -497,109 +492,6 @@
 	}
 
 	/**
-<<<<<<< HEAD
-	 * @override
-	 */
-	public override addEventListener(
-		type: string,
-		listener: ((event: Event) => void) | IEventListener,
-		options?: boolean | IEventListenerOptions
-	): void {
-		super.addEventListener(type, listener, options);
-
-		if (options === true || (options && options.capture)) {
-			const captureEventListenerNodes = this.ownerDocument
-				? <{ [eventType: string]: INode[] }>this.ownerDocument['_captureEventListenerNodes']
-				: <{ [eventType: string]: INode[] }>this['_captureEventListenerNodes'];
-
-			captureEventListenerNodes[type] = captureEventListenerNodes[type] || [];
-
-			if (!captureEventListenerNodes[type].includes(this)) {
-				captureEventListenerNodes[type].push(this);
-			}
-		}
-	}
-
-	/**
-	 * Adds an event listener.
-	 *
-	 * @param type Event type.
-	 * @param listener Listener.
-	 */
-	public override removeEventListener(
-		type: string,
-		listener: ((event: Event) => void) | IEventListener
-	): void {
-		const index = this._listeners[type]?.indexOf(listener) || -1;
-		const options = index !== -1 ? this._listenerOptions[type][index] : null;
-
-		if (options?.capture) {
-			const captureEventListenerNodes = this.ownerDocument
-				? <{ [eventType: string]: INode[] }>this.ownerDocument['_captureEventListenerNodes']
-				: <{ [eventType: string]: INode[] }>this['_captureEventListenerNodes'];
-
-			if (captureEventListenerNodes[type]) {
-				const index = captureEventListenerNodes[type].indexOf(this);
-				if (index !== -1) {
-					captureEventListenerNodes[type].splice(index, 1);
-				}
-			}
-		}
-
-		super.removeEventListener(type, listener);
-	}
-
-	/**
-	 * @override
-	 */
-	public override dispatchEvent(event: Event): boolean {
-		// Capture phase
-		if (!event._target) {
-			const captureEventListenerNodes = this.ownerDocument
-				? <{ [eventType: string]: INode[] }>this.ownerDocument['_captureEventListenerNodes']
-				: <{ [eventType: string]: INode[] }>this['_captureEventListenerNodes'];
-
-			if (captureEventListenerNodes[event.type]) {
-				event._target = this;
-				event.eventPhase = EventPhaseEnum.capturing;
-
-				for (const node of captureEventListenerNodes[event.type]) {
-					if (node !== this && NodeUtility.isInclusiveAncestor(node, this, event.composed)) {
-						node.dispatchEvent(event);
-					}
-				}
-
-				event.eventPhase = EventPhaseEnum.atTarget;
-			}
-		}
-
-		const returnValue = super.dispatchEvent(event);
-
-		// Bubbling phase
-		if (event.bubbles && !event._propagationStopped && !event._immediatePropagationStopped) {
-			event.eventPhase = EventPhaseEnum.bubbling;
-
-			if (this.parentNode) {
-				return this.parentNode.dispatchEvent(event);
-			}
-
-			// eslint-disable-next-line
-			if (
-				event.composed &&
-				this.nodeType === NodeTypeEnum.documentFragmentNode &&
-				(<IShadowRoot>(<unknown>this)).host
-			) {
-				// eslint-disable-next-line
-				return (<IShadowRoot>(<unknown>this)).host.dispatchEvent(event);
-			}
-		}
-
-		return returnValue;
-	}
-
-	/**
-=======
->>>>>>> 0dd425f8
 	 * Converts the node to a string.
 	 *
 	 * @param listener Listener.
