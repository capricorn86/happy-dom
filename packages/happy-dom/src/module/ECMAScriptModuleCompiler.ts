import BrowserErrorCaptureEnum from '../browser/enums/BrowserErrorCaptureEnum.js';
import BrowserWindow from '../window/BrowserWindow.js';
import WindowBrowserContext from '../window/WindowBrowserContext.js';
import IECMAScriptModuleCompiledResult from './IECMAScriptModuleCompiledResult.js';
import IECMAScriptModuleImport from './IECMAScriptModuleImport.js';
import ModuleURLUtility from './ModuleURLUtility.js';
import * as PropertySymbol from '../PropertySymbol.js';

/**
 * Statement regexp.
 *
 * Group 1: Import meta.
 * Group 2: Import without exported properties.
 * Group 3: Dynamic import function call.
 * Group 4: Import exported variables.
 * Group 5: Import exported url.
 * Group 6: Import with group.
 * Group 7: Import with type.
 * Group 8: Modules in export from module statement.
 * Group 9: Import in export from module statement.
 * Group 10: Export default statement.
 * Group 11: Export function or class type.
 * Group 12: Export function or class name.
 * Group 13: Export object.
 * Group 14: Export variable type (var, let or const).
 * Group 15: Export variable name.
 * Group 16: Export variable name end character (= or ;).
 */
const STATEMENT_REGEXP =
	/import\.meta\.(url|resolve)|import\s*["']([^"']+)["'];{0,1}|import\s*\(([^)]+)\)|(import[\s{])|[\s}]from\s*["']([^"']+)["'](\s+with\s*{\s*type\s*:\s*["']([^"']+)["']\s*}){0,1}|export(\s+[a-zA-Z0-9-_$]+\s+|\s+\*\s+|\s+\*\s+as\s+["'a-zA-Z0-9-_$]+\s+|\s*{[^}]+}\s*)from\s*["']([^"']+)["']|(export\s*default\s*)|export\s*(function\*{0,1}|class)\s*([^({\s]+)|export\s*{([^}]+)}|export\s+(var|let|const)\s+([^=;]+)(=|;)/gm;

/**
 * Syntax regexp.
 *
 * Group 1: Slash (RegExp or comment).
 * Group 2: Parentheses.
 * Group 3: Curly braces.
 * Group 4: Square brackets.
 * Group 5: Escape template string (${).
 * Group 6: Template string apostrophe (`).
 * Group 7: String apostrophe (').
 * Group 8: String apostrophe (").
 * Group 9: Line feed character.
 */
const SYNTAX_REGEXP = /(\/)|(\(|\))|({|})|(\[|\])|(\${)|(`)|(')|(")|(\n)/gm;

/**
 * Import regexp.
 *
 * Group 1: Import braces.
 * Group 2: Import all as.
 * Group 3: Import default.
 */
const IMPORT_REGEXP = /{([^}]+)}|\*\s+as\s+([a-zA-Z0-9-_$]+)|([a-zA-Z0-9-_$]+)/gm;

/**
 * Valid preceding token before a statement.
 */
const PRECEDING_STATEMENT_TOKEN_REGEXP = /['"`(){}\s;=><\[\]+-,:&]/;

/**
 * Valid preceding token before a regexp.
 */
const PRECEDING_REGEXP_TOKEN_REGEXP = /['"`({};=><\[+-,:&]/;

/**
 * Multiline comment regexp.
 */
const MULTILINE_COMMENT_REGEXP = /\/\*|\*\//gm;

/**
 * ECMAScript module compiler.
 */
export default class ECMAScriptModuleCompiler {
	public readonly window: BrowserWindow;
	private debug = false;
	private count = {
		comment: 0,
		singleLineComment: 0,
		parentheses: 0,
		curlyBraces: 0,
		squareBrackets: 0,
		regExp: 0,
		regExpSquareBrackets: 0,
		escapeTemplateString: 0,
		simpleString: 0,
		doubleString: 0
	};
	private debugCount = {
		comment: [],
		singleLineComment: [],
		parentheses: [],
		curlyBraces: [],
		squareBrackets: [],
		regExp: [],
		regExpSquareBrackets: [],
		escapeTemplateString: [],
		simpleString: [],
		doubleString: []
	};
	private templateString: number[] = [];

	/**
	 * Constructor.
	 *
	 * @param window Window.
	 * @param url Module URL.
	 */
	constructor(window: BrowserWindow) {
		this.window = window;
	}

	/**
	 * Compiles code and returns imports and compiled code.
	 *
	 * @param moduleURL Module URL.
	 * @param code Code.
	 * @param sourceURL Source URL.
	 * @returns Result.
	 */
	public compile(
		moduleURL: string,
		code: string,
		sourceURL: string | null = null
	): IECMAScriptModuleCompiledResult {
		const browserSettings = new WindowBrowserContext(this.window).getSettings();

		if (!browserSettings) {
<<<<<<< HEAD
			return { imports: [], execute: async () => {} };
		}

		this.reset();

		const regExp = new RegExp(STATEMENT_REGEXP);
=======
			return <IECMAScriptModuleCompiledResult>{};
		}

		const regExp = new RegExp(CODE_REGEXP);
>>>>>>> 5da0ff60
		const imports: IECMAScriptModuleImport[] = [];
		const exportSpreadVariables: Array<Map<string, string>> = [];
<<<<<<< HEAD
		const count = this.count;
		let newCode = `(async function anonymous($happy_dom) {`;
		let match: RegExpExecArray;
=======
		let newCode = `(async function anonymous($happy_dom) {\n//# sourceURL=${moduleURL}\n`;
		let match: RegExpExecArray | null;
>>>>>>> 5da0ff60
		let precedingToken: string;
		let textBetweenStatements: string;
		let isTopLevel = true;
		let lastIndex = 0;
		let importStartIndex = -1;

		if (
			!browserSettings.disableErrorCapturing &&
			browserSettings.errorCapture === BrowserErrorCaptureEnum.tryAndCatch
		) {
			newCode += 'try {\n';
		}

		while ((match = regExp.exec(code))) {
			precedingToken = code[match.index - 1] || ' ';
			textBetweenStatements = code.substring(lastIndex, match.index);

			this.parseSyntax(textBetweenStatements, lastIndex);

			if (importStartIndex === -1) {
				newCode += textBetweenStatements;
			}

			// Imports and exports are only valid outside any statement, string or comment at the top level
			isTopLevel =
				count.comment === 0 &&
				count.singleLineComment === 0 &&
				count.parentheses === 0 &&
				count.curlyBraces === 0 &&
				count.squareBrackets === 0 &&
				count.regExp === 0 &&
				count.simpleString === 0 &&
				count.doubleString === 0 &&
				this.templateString.length === 0;

			if (
				match[1] &&
				count.simpleString === 0 &&
				count.doubleString === 0 &&
				count.comment === 0 &&
				count.singleLineComment === 0 &&
				count.regExp === 0 &&
				(this.templateString.length === 0 || this.templateString[0] > 0) &&
				PRECEDING_STATEMENT_TOKEN_REGEXP.test(this.getNonSpacePrecedingToken(code, match.index))
			) {
				// Import meta

				if (match[1] === 'url') {
					newCode += `$happy_dom.importMeta.url`;
				} else {
					newCode += `$happy_dom.importMeta.resolve`;
				}
			} else if (match[2] && isTopLevel && PRECEDING_STATEMENT_TOKEN_REGEXP.test(precedingToken)) {
				// Import without exported properties

				imports.push({
					url: ModuleURLUtility.getURL(this.window, moduleURL, match[2]).href,
					type: 'esm'
				});
			} else if (
				match[3] &&
				count.simpleString === 0 &&
				count.doubleString === 0 &&
				count.comment === 0 &&
				count.singleLineComment === 0 &&
				count.regExp === 0 &&
				(this.templateString.length === 0 || this.templateString[0] > 0) &&
				PRECEDING_STATEMENT_TOKEN_REGEXP.test(precedingToken)
			) {
				// Dynamic import function call

				newCode += `$happy_dom.dynamicImport(${match[3]})`;
			} else if (match[4] && isTopLevel && PRECEDING_STATEMENT_TOKEN_REGEXP.test(precedingToken)) {
				// Import statement start
				if (importStartIndex !== -1) {
					throw new this.window.TypeError(
						`Failed to parse module: Unexpected import statement in "${moduleURL}"`
					);
				}
				importStartIndex = match.index + match[0].length - 1;
			} else if (match[5] && isTopLevel && importStartIndex !== -1) {
				// Import statement end

				const url = ModuleURLUtility.getURL(this.window, moduleURL, match[5]).href;
				const variables = code.substring(importStartIndex, match.index + 1);
				const importRegExp = new RegExp(IMPORT_REGEXP);
				const importCode: string[] = [];
				let importMatch: RegExpExecArray;
				while ((importMatch = importRegExp.exec(variables))) {
					if (importMatch[1]) {
						// Import braces
						importCode.push(
							`const {${importMatch[1].replace(
								/\s+as\s+/gm,
								': '
							)}} = $happy_dom.imports.get('${url}')`
						);
					} else if (importMatch[2]) {
						// Import all as
						importCode.push(`const ${importMatch[2]} = $happy_dom.imports.get('${url}')`);
					} else if (importMatch[3]) {
						// Import default
						importCode.push(`const ${importMatch[3]} = $happy_dom.imports.get('${url}').default`);
					}
<<<<<<< HEAD
				}
				newCode += importCode.join(';\n');
				importStartIndex = -1;
				imports.push({ url, type: match[7] || 'esm' });
			} else if (
				match[8] &&
				match[9] &&
				isTopLevel &&
				PRECEDING_STATEMENT_TOKEN_REGEXP.test(precedingToken)
			) {
				// Export from module statement

				const url = ModuleURLUtility.getURL(this.window, moduleURL, match[9]).href;
				const imported = match[8].trim();

				if (imported === '*') {
					newCode += `Object.assign($happy_dom.exports, $happy_dom.imports.get('${url}'))`;
					imports.push({ url, type: 'esm' });
				} else if (imported[0] === '*') {
					const parts = imported.split(/\s+as\s+/);
					if (parts.length === 2) {
						const exportName = parts[1].replace(/["']/g, '');
						newCode += `$happy_dom.exports['${exportName}'] = $happy_dom.imports.get('${url}')`;
=======
					importStartIndex = match.index + match[0].length - 1;
					skipMatchedCode = true;
				} else if (match[4]) {
					// Import statement end
					if (importStartIndex !== -1) {
						const url = ModuleURLUtility.getURL(this.window, moduleURL, match[4]).href;
						const variables = code.substring(importStartIndex, match.index + 1);
						const importRegExp = new RegExp(IMPORT_REGEXP);
						const importCode: string[] = [];
						let importMatch: RegExpExecArray | null;
						while ((importMatch = importRegExp.exec(variables))) {
							if (importMatch[1]) {
								// Import braces
								importCode.push(
									`const {${importMatch[1].replace(
										/\s+as\s+/gm,
										': '
									)}} = $happy_dom.imports.get('${url}')`
								);
							} else if (importMatch[2]) {
								// Import all as
								importCode.push(`const ${importMatch[2]} = $happy_dom.imports.get('${url}')`);
							} else if (importMatch[3]) {
								// Import default
								importCode.push(
									`const ${importMatch[3]} = $happy_dom.imports.get('${url}').default`
								);
							}
						}
						newCode += importCode.join(';\n');
						importStartIndex = -1;
						imports.push({ url, type: match[6] || 'esm' });
						skipMatchedCode = true;
					}
				} else if (match[7] && match[8] && PRECEDING_STATEMENT_TOKEN_REGEXP.test(precedingToken)) {
					// Export from module statement

					const url = ModuleURLUtility.getURL(this.window, moduleURL, match[8]).href;
					const imported = match[7];

					if (imported === '*') {
						newCode += `Object.assign($happy_dom.exports, $happy_dom.imports.get('${url}'))`;
						imports.push({ url, type: 'esm' });
					} else if (imported[0] === '*') {
						const parts = imported.split(/\s+as\s+/);
						if (parts.length === 2) {
							const exportName = parts[1].replace(/["']/g, '');
							newCode += `$happy_dom.exports['${exportName}'] = $happy_dom.imports.get('${url}')`;
							imports.push({ url, type: 'esm' });
						}
					} else if (imported[0] === '{') {
						const parts = this.removeMultilineComments(imported)
							.slice(1, -1)
							.split(/\s*,\s*/);
						const exportCode: string[] = [];
						for (const part of parts) {
							const nameParts = part.trim().split(/\s+as\s+/);
							const exportName = (nameParts[1] || nameParts[0]).replace(/["']/g, '');
							const importName = nameParts[0].replace(/["']/g, '');
							if (exportName && importName) {
								exportCode.push(
									`$happy_dom.exports['${exportName}'] = $happy_dom.imports.get('${url}')['${importName}']`
								);
							}
						}
						newCode += exportCode.join(';\n');
>>>>>>> 5da0ff60
						imports.push({ url, type: 'esm' });
					}
				} else if (imported[0] === '{') {
					const parts = this.removeMultilineComments(imported)
						.slice(1, -1)
						.split(/\s*,\s*/);
					const exportCode: string[] = [];
					for (const part of parts) {
						const nameParts = part.trim().split(/\s+as\s+/);
						const exportName = (nameParts[1] || nameParts[0]).replace(/["']/g, '');
						const importName = nameParts[0].replace(/["']/g, '');
						if (exportName && importName) {
							exportCode.push(
								`$happy_dom.exports['${exportName}'] = $happy_dom.imports.get('${url}')['${importName}']`
							);
						}
					}
					newCode += exportCode.join(';\n');
					imports.push({ url, type: 'esm' });
				}
			} else if (match[10] && isTopLevel && PRECEDING_STATEMENT_TOKEN_REGEXP.test(precedingToken)) {
				// Export default statement

				newCode += '$happy_dom.exports.default = ';
			} else if (
				match[11] &&
				match[12] &&
				isTopLevel &&
				PRECEDING_STATEMENT_TOKEN_REGEXP.test(precedingToken)
			) {
				// Export function or class type

				newCode += `$happy_dom.exports['${match[12]}'] = ${match[11]} ${match[12]}`;
			} else if (match[13] && isTopLevel && PRECEDING_STATEMENT_TOKEN_REGEXP.test(precedingToken)) {
				// Export object

				const parts = this.removeMultilineComments(match[13]).split(/\s*,\s*/);
				const exportCode: string[] = [];
				for (const part of parts) {
					const nameParts = part.trim().split(/\s+as\s+/);
					const exportName = (nameParts[1] || nameParts[0]).replace(/["']/g, '');
					const importName = nameParts[0].replace(/["']/g, '');
					if (exportName && importName) {
						exportCode.push(`$happy_dom.exports['${exportName}'] = ${importName}`);
					}
				}
				newCode += exportCode.join(';\n');
			} else if (match[14] && isTopLevel && PRECEDING_STATEMENT_TOKEN_REGEXP.test(precedingToken)) {
				// Export variable

				if (match[16] === '=') {
					const exportName = this.removeMultilineComments(match[15]).trim();
					if (
						(exportName[0] === '{' && exportName[exportName.length - 1] === '}') ||
						(exportName[0] === '[' && exportName[exportName.length - 1] === ']')
					) {
						const parts = exportName.slice(1, -1).split(/\s*,\s*/);
						const variableObject: Map<string, string> = new Map();

						for (const part of parts) {
							const nameParts = part.trim().split(/\s*:\s*/);
							const exportName = (nameParts[1] || nameParts[0]).replace(/["']/g, '');
							const importName = nameParts[0].replace(/["']/g, '');
							if (exportName && importName) {
								variableObject.set(exportName, importName);
							}
						}

						newCode += `const $happy_dom_export_${exportSpreadVariables.length} =`;
						exportSpreadVariables.push(variableObject);
					} else {
						newCode += `$happy_dom.exports['${exportName}'] =`;
					}
				} else {
					// TODO: If there is no =, we should ignore until we know what it is useful for
					// Example: export let name1, name2, name3;
					newCode += `/*Unknown export: ${match[0]}*/`;
					this.window.console.warn(`Unknown export in "${moduleURL}": ${match[0]}`);
				}
			} else if (importStartIndex !== -1) {
				// Invalid import statement
				// E.g. "import defaultExport from invalid;" or just "import defaultExport;"

				const unparsed = code.substring(importStartIndex, match.index + 1);
				newCode += unparsed;
				this.parseSyntax(unparsed, importStartIndex);
			} else {
				// No valid statement found
				// This happens when there is a statement inside a string or comment
				// E.g. "const str = 'import defaultExport from invalid;';"

				newCode += match[0];
				this.parseSyntax(match[0], match.index);
			}

			lastIndex = regExp.lastIndex;
		}

		// In debug mode we don't want to execute the code, just take information from it
		if (this.debug) {
			return null;
		}

		newCode += code.substring(lastIndex);

		if (exportSpreadVariables.length > 0) {
			newCode += '\n\n';

			for (let i = 0; i < exportSpreadVariables.length; i++) {
				for (const [exportName, importName] of exportSpreadVariables[i]) {
					newCode += `$happy_dom.exports['${exportName}'] = $happy_dom_export_${i}['${importName}'];\n`;
				}
			}
		}

		if (
			!browserSettings.disableErrorCapturing &&
			browserSettings.errorCapture === BrowserErrorCaptureEnum.tryAndCatch
		) {
			newCode += `} catch(e) { $happy_dom.dispatchError(e); }`;
		}

		newCode += '})';
		newCode += `\n//# sourceURL=${sourceURL || moduleURL}`;

		try {
			return { imports, execute: this.window.eval(newCode) };
		} catch (e) {
			const errorMessage = this.getError(moduleURL, code, sourceURL) || e.message;
			const error = new this.window.SyntaxError(
				`Failed to parse module '${moduleURL}': ${errorMessage}`
			);
			if (
				browserSettings.disableErrorCapturing ||
				browserSettings.errorCapture !== BrowserErrorCaptureEnum.tryAndCatch
			) {
				throw error;
			} else {
				this.window[PropertySymbol.dispatchError](error);
				return {
					imports,
					execute: async () => {}
				};
			}
		}
	}

	/**
	 * Parses syntax.
	 *
	 * @param code Code.
	 * @param index Index.
	 */
	private parseSyntax(code: string, index: number): void {
		const regExp = new RegExp(SYNTAX_REGEXP);
		const count = this.count;
		const debug = this.debug;
		const debugCount = this.debugCount;
		let match: RegExpExecArray;
		let precedingToken: string;
		let isEscaped: boolean;

		index++;

		while ((match = regExp.exec(code))) {
			precedingToken = code[match.index - 1] || ' ';
			isEscaped = precedingToken === '\\' && code[match.index - 2] !== '\\';

			if (match[1]) {
				// Slash (RegExp or Comment)
				if (
					count.simpleString === 0 &&
					count.doubleString === 0 &&
					count.singleLineComment === 0 &&
					count.regExpSquareBrackets === 0 &&
					(this.templateString.length === 0 || this.templateString[0] > 0)
				) {
					if (count.comment === 1) {
						if (precedingToken === '*') {
							count.comment = 0;

							if (debug) {
								debugCount.comment.length = 0;
							}
						}
					} else {
						if (count.regExp === 0) {
							if (code[match.index + 1] === '*') {
								count.comment = 1;

								if (debug) {
									debugCount.comment = [index + match.index];
								}
							} else if (code[match.index + 1] === '/') {
								count.singleLineComment = 1;

								if (debug) {
									debugCount.singleLineComment = [index + match.index];
								}
							} else {
								if (
									PRECEDING_REGEXP_TOKEN_REGEXP.test(
										this.getNonSpacePrecedingToken(code, match.index)
									)
								) {
									count.regExp = 1;

									if (debug) {
										debugCount.regExp = [index + match.index];
									}
								}
							}
						} else if (!isEscaped) {
							count.regExp = 0;

							if (debug) {
								debugCount.regExp.length = 0;
							}
						}
					}
				}
			} else if (match[2]) {
				// Parentheses
				if (
					count.simpleString === 0 &&
					count.doubleString === 0 &&
					count.regExp === 0 &&
					count.comment === 0 &&
					count.singleLineComment === 0 &&
					(this.templateString.length === 0 || this.templateString[0] > 0)
				) {
					if (match[2] === '(') {
						count.parentheses++;

						if (debug) {
							debugCount.parentheses.push(index + match.index);
						}
					} else if (match[2] === ')' && count.parentheses > 0) {
						count.parentheses--;

						if (debug) {
							debugCount.parentheses.pop();
						}
					}
				}
			} else if (match[3]) {
				// Curly braces
				if (
					count.simpleString === 0 &&
					count.doubleString === 0 &&
					count.regExp === 0 &&
					count.comment === 0 &&
					count.singleLineComment === 0 &&
					(this.templateString.length === 0 || this.templateString[0] > 0)
				) {
					if (match[3] === '{') {
						if (this.templateString.length) {
							this.templateString[0]++;
						}
						count.curlyBraces++;

						if (debug) {
							debugCount.curlyBraces.push(index + match.index);
						}
					} else if (match[3] === '}') {
						if (this.templateString.length && this.templateString[0] > 0) {
							this.templateString[0]--;
						}
						if (count.curlyBraces > 0) {
							count.curlyBraces--;

							if (debug) {
								debugCount.curlyBraces.pop();
							}
						}
					}
				}
			} else if (match[4]) {
				// Square brackets
				if (
					count.simpleString === 0 &&
					count.doubleString === 0 &&
					count.comment === 0 &&
					count.singleLineComment === 0 &&
					(this.templateString.length === 0 || this.templateString[0] > 0)
				) {
					// We need to check for square brackets in RegExp as well to know when the RegExp ends
					if (count.regExp === 1) {
						if (!isEscaped) {
							if (match[4] === '[' && count.regExpSquareBrackets === 0) {
								count.regExpSquareBrackets = 1;

								if (debug) {
									debugCount.regExpSquareBrackets = [index + match.index];
								}
							} else if (match[4] === ']' && count.regExpSquareBrackets === 1) {
								count.regExpSquareBrackets = 0;

								if (debug) {
									debugCount.regExpSquareBrackets.length = 0;
								}
							}
						}
					} else {
						if (match[4] === '[') {
							count.squareBrackets++;

							if (debug) {
								debugCount.squareBrackets.push(index + match.index);
							}
						} else if (match[4] === ']' && count.squareBrackets > 0) {
							count.squareBrackets--;

							if (debug) {
								debugCount.squareBrackets.pop();
							}
						}
					}
				}
			} else if (match[5]) {
				// Escape template string (${)
				if (
					count.simpleString === 0 &&
					count.doubleString === 0 &&
					count.comment === 0 &&
					count.singleLineComment === 0 &&
					count.regExp === 0 &&
					!isEscaped
				) {
					if (this.templateString[0] === 0) {
						this.templateString[0] = 1;
						count.curlyBraces++;
						if (debug) {
							debugCount.curlyBraces.push(index + match.index);
						}
					}
				}
			} else if (match[6]) {
				// Template string
				if (
					count.simpleString === 0 &&
					count.doubleString === 0 &&
					count.comment === 0 &&
					count.singleLineComment === 0 &&
					count.regExp === 0 &&
					!isEscaped
				) {
<<<<<<< HEAD
					if (this.templateString?.[0] === 0) {
						this.templateString.shift();
=======
					if (templateString?.[0] == 0) {
						templateString.shift();
						stack.templateString.code.push(
							code.substring(stack.templateString.index || 0, match.index + 1)
						);
>>>>>>> 5da0ff60
					} else {
						this.templateString.unshift(0);
					}
				}
			} else if (match[7]) {
				// String apostrophe (')
				if (
					count.doubleString === 0 &&
					count.comment === 0 &&
					count.singleLineComment === 0 &&
					count.regExp === 0 &&
					!isEscaped &&
					(this.templateString.length === 0 || this.templateString[0] > 0)
				) {
					if (count.simpleString === 0) {
						count.simpleString = 1;

						if (debug) {
							debugCount.simpleString = [index + match.index];
						}
					} else {
						count.simpleString = 0;

						if (debug) {
							debugCount.simpleString.length = 0;
						}
					}
				}
			} else if (match[8]) {
				// String apostrophe (")
				if (
					count.simpleString === 0 &&
					count.comment === 0 &&
					count.singleLineComment === 0 &&
					count.regExp === 0 &&
					!isEscaped &&
					(this.templateString.length === 0 || this.templateString[0] > 0)
				) {
					if (count.doubleString === 0) {
						count.doubleString = 1;

						if (debug) {
							debugCount.doubleString = [index + match.index];
						}
					} else {
						count.doubleString = 0;

						if (debug) {
							debugCount.doubleString.length = 0;
						}
					}
				}
			} else if (match[9]) {
				// Line feed character
				count.singleLineComment = 0;

				if (debug) {
					debugCount.singleLineComment.length = 0;
				}
			}
		}
	}

	/**
	 * Returns error.
	 *
	 * @param moduleURL Module URL.
	 * @param code Code.
	 * @param sourceURL Source URL.
	 * @returns Error.
	 */
	private getError(moduleURL: string, code: string, sourceURL: string | null): string | null {
		if (!this.debug) {
			this.debug = true;
			this.compile(moduleURL, code, sourceURL);
		}

		const debugCount = this.debugCount;

		if (debugCount.comment.length > 0) {
			const { line, column } = this.getLineAndColumn(code, debugCount.comment[0]);
			return `Missing end of comment on line ${line} and column ${column}`;
		} else if (debugCount.regExp.length > 0) {
			const { line, column } = this.getLineAndColumn(code, debugCount.regExp[0]);
			return `Missing end of regular expression on line ${line} and column ${column}`;
		} else if (debugCount.regExpSquareBrackets.length > 0) {
			const { line, column } = this.getLineAndColumn(code, debugCount.regExpSquareBrackets[0]);
			return `Missing end of regular expression square brackets on line ${line} and column ${column}`;
		} else if (debugCount.simpleString.length > 0) {
			const { line, column } = this.getLineAndColumn(code, debugCount.simpleString[0]);
			return `Missing end of single quote string on line ${line} and column ${column}`;
		} else if (debugCount.doubleString.length > 0) {
			const { line, column } = this.getLineAndColumn(code, debugCount.doubleString[0]);
			return `Missing end of double quote string on line ${line} and column ${column}`;
		} else if (debugCount.parentheses.length > 0) {
			const { line, column } = this.getLineAndColumn(code, debugCount.parentheses[0]);
			return `Missing end of parentheses on line ${line} and column ${column}`;
		} else if (debugCount.curlyBraces.length > 0) {
			const { line, column } = this.getLineAndColumn(code, debugCount.curlyBraces[0]);
			return `Missing end of curly braces on line ${line} and column ${column}`;
		} else if (debugCount.squareBrackets.length > 0) {
			const { line, column } = this.getLineAndColumn(code, debugCount.squareBrackets[0]);
			return `Missing end of square brackets on line ${line} and column ${column}`;
		} else if (debugCount.escapeTemplateString.length > 0) {
			const { line, column } = this.getLineAndColumn(code, debugCount.escapeTemplateString[0]);
			return `Missing end of escaped template string on line ${line} and column ${column}`;
		}

		return null;
	}

	/**
	 * Returns line and column for an error.
	 *
	 * @param code Code.
	 * @param index Index.
	 * @returns Line and column.
	 */
	private getLineAndColumn(code: string, index: number): { line: number; column: number } {
		const lines = code.substring(0, index).split('\n');
		const line = lines.length;
		const column = lines[lines.length - 1].length;
		return { line, column };
	}

	/**
	 * Get the non-space preceding token.
	 *
	 * @param code Code.
	 * @param index Index.
	 * @returns Non-space preceding token.
	 */
	private getNonSpacePrecedingToken(code: string, index: number): string {
		index--;
		let nonSpacePrecedingToken = code[index];

		while (nonSpacePrecedingToken === ' ' || nonSpacePrecedingToken === '\n') {
			index--;
			nonSpacePrecedingToken = code[index];
		}

<<<<<<< HEAD
		return nonSpacePrecedingToken;
=======
		newCode += '\n})';

		try {
			return { imports, execute: this.window.eval(newCode) };
		} catch (e) {
			const error = new this.window.SyntaxError(
				`Failed to parse module '${moduleURL}': ${(<Error>e).message}`
			);
			if (
				browserSettings.disableErrorCapturing ||
				browserSettings.errorCapture !== BrowserErrorCaptureEnum.tryAndCatch
			) {
				throw error;
			} else {
				this.window[PropertySymbol.dispatchError](error);
				return {
					imports,
					execute: () => {}
				};
			}
		}
>>>>>>> 5da0ff60
	}

	/**
	 * Remove multiline comments.
	 *
	 * @param code Code.
	 * @returns Code without multiline comments.
	 */
	private removeMultilineComments(code: string): string {
		const regexp = new RegExp(MULTILINE_COMMENT_REGEXP);
		let match: RegExpExecArray | null;
		let count = 0;
		let lastIndex = 0;
		let newCode = '';

		while ((match = regexp.exec(code))) {
			if (count === 0) {
				newCode += code.substring(lastIndex, match.index);
			}

			if (match[0] === '/*') {
				count++;
			} else if (match[0] === '*/' && count > 0) {
				count--;
			}

			lastIndex = regexp.lastIndex;
		}

		newCode += code.substring(lastIndex);

		return newCode;
	}

	/**
	 * Resets the compiler state.
	 */
	private reset(): void {
		this.count = {
			comment: 0,
			singleLineComment: 0,
			parentheses: 0,
			curlyBraces: 0,
			squareBrackets: 0,
			regExp: 0,
			regExpSquareBrackets: 0,
			escapeTemplateString: 0,
			simpleString: 0,
			doubleString: 0
		};
		this.debugCount = {
			comment: [],
			singleLineComment: [],
			parentheses: [],
			curlyBraces: [],
			squareBrackets: [],
			regExp: [],
			regExpSquareBrackets: [],
			escapeTemplateString: [],
			simpleString: [],
			doubleString: []
		};
		this.templateString = [];
	}
}<|MERGE_RESOLUTION|>--- conflicted
+++ resolved
@@ -86,7 +86,18 @@
 		simpleString: 0,
 		doubleString: 0
 	};
-	private debugCount = {
+	private debugCount: {
+		comment: number[];
+		singleLineComment: number[];
+		parentheses: number[];
+		curlyBraces: number[];
+		squareBrackets: number[];
+		regExp: number[];
+		regExpSquareBrackets: number[];
+		escapeTemplateString: number[];
+		simpleString: number[];
+		doubleString: number[];
+	} = {
 		comment: [],
 		singleLineComment: [],
 		parentheses: [],
@@ -126,29 +137,17 @@
 		const browserSettings = new WindowBrowserContext(this.window).getSettings();
 
 		if (!browserSettings) {
-<<<<<<< HEAD
 			return { imports: [], execute: async () => {} };
 		}
 
 		this.reset();
 
 		const regExp = new RegExp(STATEMENT_REGEXP);
-=======
-			return <IECMAScriptModuleCompiledResult>{};
-		}
-
-		const regExp = new RegExp(CODE_REGEXP);
->>>>>>> 5da0ff60
 		const imports: IECMAScriptModuleImport[] = [];
 		const exportSpreadVariables: Array<Map<string, string>> = [];
-<<<<<<< HEAD
 		const count = this.count;
 		let newCode = `(async function anonymous($happy_dom) {`;
-		let match: RegExpExecArray;
-=======
-		let newCode = `(async function anonymous($happy_dom) {\n//# sourceURL=${moduleURL}\n`;
-		let match: RegExpExecArray | null;
->>>>>>> 5da0ff60
+		let match: RegExpExecArray | null = null;
 		let precedingToken: string;
 		let textBetweenStatements: string;
 		let isTopLevel = true;
@@ -236,7 +235,7 @@
 				const variables = code.substring(importStartIndex, match.index + 1);
 				const importRegExp = new RegExp(IMPORT_REGEXP);
 				const importCode: string[] = [];
-				let importMatch: RegExpExecArray;
+				let importMatch: RegExpExecArray | null = null;
 				while ((importMatch = importRegExp.exec(variables))) {
 					if (importMatch[1]) {
 						// Import braces
@@ -253,7 +252,6 @@
 						// Import default
 						importCode.push(`const ${importMatch[3]} = $happy_dom.imports.get('${url}').default`);
 					}
-<<<<<<< HEAD
 				}
 				newCode += importCode.join(';\n');
 				importStartIndex = -1;
@@ -277,74 +275,6 @@
 					if (parts.length === 2) {
 						const exportName = parts[1].replace(/["']/g, '');
 						newCode += `$happy_dom.exports['${exportName}'] = $happy_dom.imports.get('${url}')`;
-=======
-					importStartIndex = match.index + match[0].length - 1;
-					skipMatchedCode = true;
-				} else if (match[4]) {
-					// Import statement end
-					if (importStartIndex !== -1) {
-						const url = ModuleURLUtility.getURL(this.window, moduleURL, match[4]).href;
-						const variables = code.substring(importStartIndex, match.index + 1);
-						const importRegExp = new RegExp(IMPORT_REGEXP);
-						const importCode: string[] = [];
-						let importMatch: RegExpExecArray | null;
-						while ((importMatch = importRegExp.exec(variables))) {
-							if (importMatch[1]) {
-								// Import braces
-								importCode.push(
-									`const {${importMatch[1].replace(
-										/\s+as\s+/gm,
-										': '
-									)}} = $happy_dom.imports.get('${url}')`
-								);
-							} else if (importMatch[2]) {
-								// Import all as
-								importCode.push(`const ${importMatch[2]} = $happy_dom.imports.get('${url}')`);
-							} else if (importMatch[3]) {
-								// Import default
-								importCode.push(
-									`const ${importMatch[3]} = $happy_dom.imports.get('${url}').default`
-								);
-							}
-						}
-						newCode += importCode.join(';\n');
-						importStartIndex = -1;
-						imports.push({ url, type: match[6] || 'esm' });
-						skipMatchedCode = true;
-					}
-				} else if (match[7] && match[8] && PRECEDING_STATEMENT_TOKEN_REGEXP.test(precedingToken)) {
-					// Export from module statement
-
-					const url = ModuleURLUtility.getURL(this.window, moduleURL, match[8]).href;
-					const imported = match[7];
-
-					if (imported === '*') {
-						newCode += `Object.assign($happy_dom.exports, $happy_dom.imports.get('${url}'))`;
-						imports.push({ url, type: 'esm' });
-					} else if (imported[0] === '*') {
-						const parts = imported.split(/\s+as\s+/);
-						if (parts.length === 2) {
-							const exportName = parts[1].replace(/["']/g, '');
-							newCode += `$happy_dom.exports['${exportName}'] = $happy_dom.imports.get('${url}')`;
-							imports.push({ url, type: 'esm' });
-						}
-					} else if (imported[0] === '{') {
-						const parts = this.removeMultilineComments(imported)
-							.slice(1, -1)
-							.split(/\s*,\s*/);
-						const exportCode: string[] = [];
-						for (const part of parts) {
-							const nameParts = part.trim().split(/\s+as\s+/);
-							const exportName = (nameParts[1] || nameParts[0]).replace(/["']/g, '');
-							const importName = nameParts[0].replace(/["']/g, '');
-							if (exportName && importName) {
-								exportCode.push(
-									`$happy_dom.exports['${exportName}'] = $happy_dom.imports.get('${url}')['${importName}']`
-								);
-							}
-						}
-						newCode += exportCode.join(';\n');
->>>>>>> 5da0ff60
 						imports.push({ url, type: 'esm' });
 					}
 				} else if (imported[0] === '{') {
@@ -445,7 +375,10 @@
 
 		// In debug mode we don't want to execute the code, just take information from it
 		if (this.debug) {
-			return null;
+			return {
+				imports,
+				execute: async () => {}
+			};
 		}
 
 		newCode += code.substring(lastIndex);
@@ -473,7 +406,7 @@
 		try {
 			return { imports, execute: this.window.eval(newCode) };
 		} catch (e) {
-			const errorMessage = this.getError(moduleURL, code, sourceURL) || e.message;
+			const errorMessage = this.getError(moduleURL, code, sourceURL) || (<Error>e).message;
 			const error = new this.window.SyntaxError(
 				`Failed to parse module '${moduleURL}': ${errorMessage}`
 			);
@@ -503,7 +436,7 @@
 		const count = this.count;
 		const debug = this.debug;
 		const debugCount = this.debugCount;
-		let match: RegExpExecArray;
+		let match: RegExpExecArray | null = null;
 		let precedingToken: string;
 		let isEscaped: boolean;
 
@@ -692,16 +625,8 @@
 					count.regExp === 0 &&
 					!isEscaped
 				) {
-<<<<<<< HEAD
 					if (this.templateString?.[0] === 0) {
 						this.templateString.shift();
-=======
-					if (templateString?.[0] == 0) {
-						templateString.shift();
-						stack.templateString.code.push(
-							code.substring(stack.templateString.index || 0, match.index + 1)
-						);
->>>>>>> 5da0ff60
 					} else {
 						this.templateString.unshift(0);
 					}
@@ -843,31 +768,7 @@
 			nonSpacePrecedingToken = code[index];
 		}
 
-<<<<<<< HEAD
 		return nonSpacePrecedingToken;
-=======
-		newCode += '\n})';
-
-		try {
-			return { imports, execute: this.window.eval(newCode) };
-		} catch (e) {
-			const error = new this.window.SyntaxError(
-				`Failed to parse module '${moduleURL}': ${(<Error>e).message}`
-			);
-			if (
-				browserSettings.disableErrorCapturing ||
-				browserSettings.errorCapture !== BrowserErrorCaptureEnum.tryAndCatch
-			) {
-				throw error;
-			} else {
-				this.window[PropertySymbol.dispatchError](error);
-				return {
-					imports,
-					execute: () => {}
-				};
-			}
-		}
->>>>>>> 5da0ff60
 	}
 
 	/**
