--- conflicted
+++ resolved
@@ -72,12 +72,8 @@
 		try {
 			response = await resourceFetch.fetch(absoluteURL, 'module');
 		} catch (error) {
-<<<<<<< HEAD
 			readyStateManager.endTask(taskID);
-			unresolvedModule.resolve(error);
-=======
 			unresolvedModule.resolve(<Error>error);
->>>>>>> 5da0ff60
 			throw error;
 		}
 
