--- conflicted
+++ resolved
@@ -28,25 +28,6 @@
 
 		this.#browserFrame = browserFrame;
 		this.#window = window;
-<<<<<<< HEAD
-=======
-
-		const history = browserFrame[PropertySymbol.history];
-		let currentHistoryItem: IHistoryItem | null = null;
-
-		for (let i = history.length - 1; i >= 0; i--) {
-			if (history[i].isCurrent) {
-				currentHistoryItem = history[i];
-				break;
-			}
-		}
-
-		if (!currentHistoryItem) {
-			throw new Error('No current history item found.');
-		}
-
-		this.#currentHistoryItem = currentHistoryItem;
->>>>>>> 5da0ff60
 	}
 
 	/**
@@ -133,13 +114,8 @@
 	 * @param _unused Unused.
 	 * @param [url] URL.
 	 */
-<<<<<<< HEAD
 	public pushState(state: any, _unused: any, url?: string | URL): void {
-		if (this.#window.closed) {
-=======
-	public pushState(state: object, _unused: any, url?: string | URL): void {
-		if (this.#window.closed || !this.#browserFrame) {
->>>>>>> 5da0ff60
+		if (!this.#browserFrame || this.#window.closed) {
 			return;
 		}
 
@@ -169,11 +145,7 @@
 
 		history.currentItem.popState = true;
 
-<<<<<<< HEAD
 		history.push({
-=======
-		const newHistoryItem: IHistoryItem = {
->>>>>>> 5da0ff60
 			title: this.#window.document.title,
 			href: newURL.href,
 			state,
@@ -193,13 +165,8 @@
 	 * @param _unused Unused.
 	 * @param [url] URL.
 	 */
-<<<<<<< HEAD
 	public replaceState(state: any, _unused: any, url?: string | URL): void {
-		if (this.#window.closed) {
-=======
-	public replaceState(state: object, _unused: any, url?: string | URL): void {
 		if (!this.#browserFrame || this.#window.closed) {
->>>>>>> 5da0ff60
 			return;
 		}
 
@@ -227,7 +194,6 @@
 			);
 		}
 
-<<<<<<< HEAD
 		history.replace({
 			title: this.#window.document.title,
 			href: newURL.href,
@@ -237,26 +203,6 @@
 			method: history.currentItem.method,
 			formData: history.currentItem.formData
 		});
-=======
-		for (let i = history.length - 1; i >= 0; i--) {
-			if (history[i].isCurrent) {
-				const newHistoryItem = {
-					title: this.#window.document.title,
-					href: newURL.href,
-					state: JSON.parse(JSON.stringify(state)),
-					scrollRestoration: history[i].scrollRestoration,
-					method: history[i].method,
-					formData: history[i].formData,
-					isCurrent: true
-				};
-
-				history[i] = newHistoryItem;
-				this.#currentHistoryItem = newHistoryItem;
-
-				break;
-			}
-		}
->>>>>>> 5da0ff60
 
 		if (url) {
 			location[PropertySymbol.setURL](this.#browserFrame, history.currentItem.href);
