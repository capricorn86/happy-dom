import Event from '../event/Event.js';
import * as PropertySymbol from '../PropertySymbol.js';
import DOMException from '../exception/DOMException.js';
import DOMExceptionNameEnum from '../exception/DOMExceptionNameEnum.js';
import IDocument from '../nodes/document/IDocument.js';
import INode from '../nodes/node/INode.js';
import NodeTypeEnum from '../nodes/node/NodeTypeEnum.js';
import NodeUtility from '../nodes/node/NodeUtility.js';
import Range from '../range/Range.js';
import RangeUtility from '../range/RangeUtility.js';
import SelectionDirectionEnum from './SelectionDirectionEnum.js';

/**
 * Selection.
 *
 * Based on logic from:
 * https://github.com/jsdom/jsdom/blob/master/lib/jsdom/living/selection/Selection-impl.js
 *
 * Reference:
 * https://developer.mozilla.org/en-US/docs/Web/API/Selection.
 */
export default class Selection {
	readonly #ownerDocument: IDocument = null;
	#range: Range = null;
	#direction: SelectionDirectionEnum = SelectionDirectionEnum.directionless;

	/**
	 * Constructor.
	 *
	 * @param ownerDocument Owner document.
	 */
	constructor(ownerDocument: IDocument) {
		this.#ownerDocument = ownerDocument;
	}

	/**
	 * Returns range count.
	 *
	 * @see https://w3c.github.io/selection-api/#dom-selection-rangecount
	 * @returns Range count.
	 */
	public get rangeCount(): number {
		return this.#range ? 1 : 0;
	}

	/**
	 * Returns collapsed state.
	 *
	 * @see https://w3c.github.io/selection-api/#dom-selection-iscollapsed
	 * @returns "true" if collapsed.
	 */
	public get isCollapsed(): boolean {
		return this.#range === null || this.#range.collapsed;
	}

	/**
	 * Returns type.
	 *
	 * @see https://w3c.github.io/selection-api/#dom-selection-type
	 * @returns Type.
	 */
	public get type(): string {
		if (!this.#range) {
			return 'None';
		} else if (this.#range.collapsed) {
			return 'Caret';
		}

		return 'Range';
	}

	/**
	 * Returns anchor node.
	 *
	 * @see https://w3c.github.io/selection-api/#dom-selection-anchornode
	 * @returns Node.
	 */
	public get anchorNode(): INode {
		if (!this.#range) {
			return null;
		}
		return this.#direction === SelectionDirectionEnum.forwards
			? this.#range.startContainer
			: this.#range.endContainer;
	}

	/**
	 * Returns anchor offset.
	 *
	 * @see https://w3c.github.io/selection-api/#dom-selection-anchoroffset
	 * @returns Node.
	 */
	public get anchorOffset(): number {
<<<<<<< HEAD
		if (!this._range) {
			return 0;
=======
		if (!this.#range) {
			return null;
>>>>>>> 2d0c458c
		}
		return this.#direction === SelectionDirectionEnum.forwards
			? this.#range.startOffset
			: this.#range.endOffset;
	}

	/**
	 * Returns anchor node.
	 *
	 * @deprecated
	 * @alias anchorNode
	 * @returns Node.
	 */
	public get baseNode(): INode {
		return this.anchorNode;
	}

	/**
	 * Returns anchor offset.
	 *
	 * @deprecated
	 * @alias anchorOffset
	 * @returns Node.
	 */
	public get baseOffset(): number {
		return this.anchorOffset;
	}

	/**
	 * Returns focus node.
	 *
	 * @see https://w3c.github.io/selection-api/#dom-selection-focusnode
	 * @returns Node.
	 */
	public get focusNode(): INode {
		return this.anchorNode;
	}

	/**
	 * Returns focus offset.
	 *
	 * @see https://w3c.github.io/selection-api/#dom-selection-focusoffset
	 * @returns Node.
	 */
	public get focusOffset(): number {
		return this.anchorOffset;
	}

	/**
	 * Returns focus node.
	 *
	 * @deprecated
	 * @alias focusNode
	 * @returns Node.
	 */
	public get extentNode(): INode {
		return this.focusNode;
	}

	/**
	 * Returns focus offset.
	 *
	 * @deprecated
	 * @alias focusOffset
	 * @returns Node.
	 */
	public get extentOffset(): number {
		return this.focusOffset;
	}

	/**
	 * Adds a range.
	 *
	 * @see https://w3c.github.io/selection-api/#dom-selection-addrange
	 * @param newRange Range.
	 */
	public addRange(newRange: Range): void {
		if (!newRange) {
			throw new Error('Failed to execute addRange on Selection. Parameter 1 is not of type Range.');
		}
		if (!this.#range && newRange[PropertySymbol.ownerDocument] === this.#ownerDocument) {
			this.#associateRange(newRange);
		}
	}

	/**
	 * Returns Range.
	 *
	 * @see https://w3c.github.io/selection-api/#dom-selection-getrangeat
	 * @param index Index.
	 * @returns Range.
	 */
	public getRangeAt(index: number): Range {
		if (!this.#range || index !== 0) {
			throw new DOMException('Invalid range index.', DOMExceptionNameEnum.indexSizeError);
		}

		return this.#range;
	}

	/**
	 * Removes a range from a selection.
	 *
	 * @see https://w3c.github.io/selection-api/#dom-selection-removerange
	 * @param range Range.
	 */
	public removeRange(range: Range): void {
		if (this.#range !== range) {
			throw new DOMException('Invalid range.', DOMExceptionNameEnum.notFoundError);
		}
		this.#associateRange(null);
	}

	/**
	 * Removes all ranges.
	 */
	public removeAllRanges(): void {
		this.#associateRange(null);
	}

	/**
	 * Removes all ranges.
	 *
	 * @alias removeAllRanges()
	 */
	public empty(): void {
		this.removeAllRanges();
	}

	/**
	 * Collapses the current selection to a single point.
	 *
	 * @see https://w3c.github.io/selection-api/#dom-selection-collapse
	 * @param node Node.
	 * @param offset Offset.
	 */
	public collapse(node: INode, offset: number): void {
		if (node === null) {
			this.removeAllRanges();
			return;
		}

		if (node[PropertySymbol.nodeType] === NodeTypeEnum.documentTypeNode) {
			throw new DOMException(
				"DocumentType Node can't be used as boundary point.",
				DOMExceptionNameEnum.invalidNodeTypeError
			);
		}

		if (offset > NodeUtility.getNodeLength(node)) {
			throw new DOMException('Invalid range index.', DOMExceptionNameEnum.indexSizeError);
		}

		if (node[PropertySymbol.ownerDocument] !== this.#ownerDocument) {
			return;
		}

		const newRange = new this.#ownerDocument[PropertySymbol.ownerWindow].Range();

		newRange[PropertySymbol.start].node = node;
		newRange[PropertySymbol.start].offset = offset;
		newRange[PropertySymbol.end].node = node;
		newRange[PropertySymbol.end].offset = offset;

		this.#associateRange(newRange);
	}

	/**
	 * Collapses the current selection to a single point.
	 *
	 * @see https://w3c.github.io/selection-api/#dom-selection-setposition
	 * @alias collapse()
	 * @param node Node.
	 * @param offset Offset.
	 */
	public setPosition(node: INode, offset: number): void {
		this.collapse(node, offset);
	}

	/**
	 * Collapses the selection to the end.
	 *
	 * @see https://w3c.github.io/selection-api/#dom-selection-collapsetoend
	 */
	public collapseToEnd(): void {
		if (this.#range === null) {
			throw new DOMException(
				'There is no selection to collapse.',
				DOMExceptionNameEnum.invalidStateError
			);
		}

		const { node, offset } = this.#range[PropertySymbol.end];
		const newRange = new this.#ownerDocument[PropertySymbol.ownerWindow].Range();

		newRange[PropertySymbol.start].node = node;
		newRange[PropertySymbol.start].offset = offset;
		newRange[PropertySymbol.end].node = node;
		newRange[PropertySymbol.end].offset = offset;

		this.#associateRange(newRange);
	}

	/**
	 * Collapses the selection to the start.
	 *
	 * @see https://w3c.github.io/selection-api/#dom-selection-collapsetostart
	 */
	public collapseToStart(): void {
		if (!this.#range) {
			throw new DOMException(
				'There is no selection to collapse.',
				DOMExceptionNameEnum.invalidStateError
			);
		}

		const { node, offset } = this.#range[PropertySymbol.start];
		const newRange = new this.#ownerDocument[PropertySymbol.ownerWindow].Range();

		newRange[PropertySymbol.start].node = node;
		newRange[PropertySymbol.start].offset = offset;
		newRange[PropertySymbol.end].node = node;
		newRange[PropertySymbol.end].offset = offset;

		this.#associateRange(newRange);
	}

	/**
	 * Indicates whether a specified node is part of the selection.
	 *
	 * @see https://w3c.github.io/selection-api/#dom-selection-containsnode
	 * @param node Node.
	 * @param [allowPartialContainment] Set to "true" to allow partial containment.
	 * @returns Always returns "true" for now.
	 */
	public containsNode(node: INode, allowPartialContainment = false): boolean {
		if (!this.#range || node[PropertySymbol.ownerDocument] !== this.#ownerDocument) {
			return false;
		}

		const startIsBeforeNode =
			RangeUtility.compareBoundaryPointsPosition(this.#range[PropertySymbol.start], {
				node,
				offset: 0
			}) === -1;
		const endIsAfterNode =
			RangeUtility.compareBoundaryPointsPosition(this.#range[PropertySymbol.end], {
				node,
				offset: NodeUtility.getNodeLength(node)
			}) === 1;

		return allowPartialContainment
			? startIsBeforeNode || endIsAfterNode
			: startIsBeforeNode && endIsAfterNode;
	}

	/**
	 * Deletes the selected text from the document's DOM.
	 *
	 * @see https://w3c.github.io/selection-api/#dom-selection-deletefromdocument
	 */
	public deleteFromDocument(): void {
		if (this.#range) {
			this.#range.deleteContents();
		}
	}

	/**
	 * Moves the focus of the selection to a specified point.
	 *
	 * @see https://w3c.github.io/selection-api/#dom-selection-extend
	 * @param node Node.
	 * @param offset Offset.
	 */
	public extend(node: INode, offset: number): void {
		if (node[PropertySymbol.ownerDocument] !== this.#ownerDocument) {
			return;
		}

		if (!this.#range) {
			throw new DOMException(
				'There is no selection to extend.',
				DOMExceptionNameEnum.invalidStateError
			);
		}

		const anchorNode = this.anchorNode;
		const anchorOffset = this.anchorOffset;
		const newRange = new this.#ownerDocument[PropertySymbol.ownerWindow].Range();
		newRange[PropertySymbol.start].node = node;
		newRange[PropertySymbol.start].offset = 0;
		newRange[PropertySymbol.end].node = node;
		newRange[PropertySymbol.end].offset = 0;

		if (node[PropertySymbol.ownerDocument] !== this.#range[PropertySymbol.ownerDocument]) {
			newRange[PropertySymbol.start].offset = offset;
			newRange[PropertySymbol.end].offset = offset;
		} else if (
			RangeUtility.compareBoundaryPointsPosition(
				{ node: anchorNode, offset: anchorOffset },
				{ node, offset }
			) <= 0
		) {
			newRange[PropertySymbol.start].node = anchorNode;
			newRange[PropertySymbol.start].offset = anchorOffset;
			newRange[PropertySymbol.end].node = node;
			newRange[PropertySymbol.end].offset = offset;
		} else {
			newRange[PropertySymbol.start].node = node;
			newRange[PropertySymbol.start].offset = offset;
			newRange[PropertySymbol.end].node = anchorNode;
			newRange[PropertySymbol.end].offset = anchorOffset;
		}

		this.#associateRange(newRange);
		this.#direction =
			RangeUtility.compareBoundaryPointsPosition(
				{ node, offset },
				{ node: anchorNode, offset: anchorOffset }
			) === -1
				? SelectionDirectionEnum.backwards
				: SelectionDirectionEnum.forwards;
	}

	/**
	 * Selects all children.
	 *
	 * @see https://w3c.github.io/selection-api/#dom-selection-selectallchildren
	 * @param node Node.
	 */
	public selectAllChildren(node: INode): void {
		if (node[PropertySymbol.nodeType] === NodeTypeEnum.documentTypeNode) {
			throw new DOMException(
				"DocumentType Node can't be used as boundary point.",
				DOMExceptionNameEnum.invalidNodeTypeError
			);
		}

		if (node[PropertySymbol.ownerDocument] !== this.#ownerDocument) {
			return;
		}

		const length = node.childNodes.length;
		const newRange = new this.#ownerDocument[PropertySymbol.ownerWindow].Range();

		newRange[PropertySymbol.start].node = node;
		newRange[PropertySymbol.start].offset = 0;
		newRange[PropertySymbol.end].node = node;
		newRange[PropertySymbol.end].offset = length;

		this.#associateRange(newRange);
	}

	/**
	 * Sets the selection to be a range including all or parts of two specified DOM nodes, and any content located between them.
	 *
	 * @see https://w3c.github.io/selection-api/#dom-selection-setbaseandextent
	 * @param anchorNode Anchor node.
	 * @param anchorOffset Anchor offset.
	 * @param focusNode Focus node.
	 * @param focusOffset Focus offset.
	 */
	public setBaseAndExtent(
		anchorNode: INode,
		anchorOffset: number,
		focusNode: INode,
		focusOffset: number
	): void {
		if (
			anchorOffset > NodeUtility.getNodeLength(anchorNode) ||
			focusOffset > NodeUtility.getNodeLength(focusNode)
		) {
			throw new DOMException(
				'Invalid anchor or focus offset.',
				DOMExceptionNameEnum.indexSizeError
			);
		}

		if (
			anchorNode[PropertySymbol.ownerDocument] !== this.#ownerDocument ||
			focusNode[PropertySymbol.ownerDocument] !== this.#ownerDocument
		) {
			return;
		}

		const anchor = { node: anchorNode, offset: anchorOffset };
		const focus = { node: focusNode, offset: focusOffset };
		const newRange = new this.#ownerDocument[PropertySymbol.ownerWindow].Range();

		if (RangeUtility.compareBoundaryPointsPosition(anchor, focus) === -1) {
			newRange[PropertySymbol.start] = anchor;
			newRange[PropertySymbol.end] = focus;
		} else {
			newRange[PropertySymbol.start] = focus;
			newRange[PropertySymbol.end] = anchor;
		}

		this.#associateRange(newRange);
		this.#direction =
			RangeUtility.compareBoundaryPointsPosition(focus, anchor) === -1
				? SelectionDirectionEnum.backwards
				: SelectionDirectionEnum.forwards;
	}

	/**
	 * Returns string currently being represented by the selection object.
	 *
	 * @returns Selection as string.
	 */
	public toString(): string {
		return this.#range ? this.#range.toString() : '';
	}

	/**
	 * Sets the current range.
	 *
	 * @param range Range.
	 */
	#associateRange(range: Range): void {
		const oldRange = this.#range;
		this.#range = range;
		this.#direction =
			range === null ? SelectionDirectionEnum.directionless : SelectionDirectionEnum.forwards;

		if (oldRange !== this.#range) {
			// https://w3c.github.io/selection-api/#selectionchange-event
			this.#ownerDocument.dispatchEvent(new Event('selectionchange'));
		}
	}
}<|MERGE_RESOLUTION|>--- conflicted
+++ resolved
@@ -91,13 +91,8 @@
 	 * @returns Node.
 	 */
 	public get anchorOffset(): number {
-<<<<<<< HEAD
-		if (!this._range) {
+		if (!this.#range) {
 			return 0;
-=======
-		if (!this.#range) {
-			return null;
->>>>>>> 2d0c458c
 		}
 		return this.#direction === SelectionDirectionEnum.forwards
 			? this.#range.startOffset
