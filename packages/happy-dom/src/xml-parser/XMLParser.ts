import IDocument from '../nodes/document/IDocument.js';
import * as PropertySymbol from '../PropertySymbol.js';
import VoidElements from '../config/VoidElements.js';
import UnnestableElements from '../config/UnnestableElements.js';
import NamespaceURI from '../config/NamespaceURI.js';
import HTMLScriptElement from '../nodes/html-script-element/HTMLScriptElement.js';
import IElement from '../nodes/element/IElement.js';
import HTMLLinkElement from '../nodes/html-link-element/HTMLLinkElement.js';
import PlainTextElements from '../config/PlainTextElements.js';
import IDocumentType from '../nodes/document-type/IDocumentType.js';
import INode from '../nodes/node/INode.js';
import IDocumentFragment from '../nodes/document-fragment/IDocumentFragment.js';
import * as Entities from 'entities';

/**
 * Markup RegExp.
 *
 * Group 1: Beginning of start tag (e.g. "div" in "<div").
 * Group 2: End tag (e.g. "div" in "</div>").
 * Group 3: Comment with ending "--" (e.g. " Comment 1 " in "<!-- Comment 1 -->").
 * Group 4: Comment without ending "--" (e.g. " Comment 1 " in "<!-- Comment 1 >").
 * Group 5: Exclamation mark comment (e.g. "DOCTYPE html" in "<!DOCTYPE html>").
 * Group 6: Processing instruction (e.g. "xml version="1.0"?" in "<?xml version="1.0"?>").
 * Group 7: End of self closing start tag (e.g. "/>" in "<img/>").
 * Group 8: End of start tag (e.g. ">" in "<div>").
 */
const MARKUP_REGEXP =
	/<([a-zA-Z0-9-]+)|<\/([a-zA-Z0-9-]+)\s*>|<!--([^-]+)-->|<!--([^>]+)>|<!([^>]+)>|<\?([^>]+)>|(\/>)|(>)/gm;

/**
 * Attribute RegExp.
 *
 * Group 1: Attribute name when the attribute has a value using double apostrophe (e.g. "name" in "<div name="value">").
 * Group 2: Attribute value when the attribute has a value using double apostrophe (e.g. "value" in "<div name="value">").
 * Group 3: Attribute name when the attribute has a value using double apostrophe (e.g. "name" in "<div name="value">").
 * Group 4: Attribute value when the attribute has a value using double apostrophe (e.g. "value" in "<div name="value">").
 * Group 5: Attribute end apostrophe when the attribute has a value using double apostrophe (e.g. '"' in "<div name="value">").
 * Group 6: Attribute name when the attribute has a value using single apostrophe (e.g. "name" in "<div name='value'>").
 * Group 7: Attribute value when the attribute has a value using single apostrophe (e.g. "value" in "<div name='value'>").
 * Group 8: Attribute end apostrophe when the attribute has a value using single apostrophe (e.g. "'" in "<div name='value'>").
 * Group 9: Attribute name when the attribute has no value (e.g. "disabled" in "<div disabled>").
 */
const ATTRIBUTE_REGEXP =
	/\s*([a-zA-Z0-9-_:.$@?]+) *= *([a-zA-Z0-9-_:.$@?{}/]+)|\s*([a-zA-Z0-9-_:.$@?]+) *= *"([^"]*)("{0,1})|\s*([a-zA-Z0-9-_:.$@?]+) *= *'([^']*)('{0,1})|\s*([a-zA-Z0-9-_:.$@?]+)/gm;

enum MarkupReadStateEnum {
	startOrEndTag = 'startOrEndTag',
	insideStartTag = 'insideStartTag',
	plainTextContent = 'plainTextContent'
}

/**
 * Document type attribute RegExp.
 *
 * Group 1: Attribute value.
 */
const DOCUMENT_TYPE_ATTRIBUTE_REGEXP = /"([^"]+)"/gm;

/**
 * XML parser.
 */
export default class XMLParser {
	/**
	 * Parses XML/HTML and returns a root element.
	 *
	 * @param document Document.
	 * @param xml XML/HTML string.
	 * @param [options] Options.
	 * @param [options.rootNode] Node to append elements to. Otherwise a new DocumentFragment is created.
	 * @param [options.evaluateScripts = false] Set to "true" to enable script execution.
	 * @returns Root node.
	 */
	public static parse(
		document: IDocument,
		xml: string,
		options?: { rootNode?: IElement | IDocumentFragment | IDocument; evaluateScripts?: boolean }
	): IElement | IDocumentFragment | IDocument {
		const root = options && options.rootNode ? options.rootNode : document.createDocumentFragment();
		const stack: INode[] = [root];
		const markupRegexp = new RegExp(MARKUP_REGEXP, 'gm');
		const { evaluateScripts = false } = options || {};
		const unnestableTagNames: string[] = [];
		let currentNode: INode | null = root;
		let match: RegExpExecArray;
		let plainTextTagName: string | null = null;
		let readState: MarkupReadStateEnum = MarkupReadStateEnum.startOrEndTag;
		let startTagIndex = 0;
		let lastIndex = 0;

		if (xml !== null && xml !== undefined) {
			xml = String(xml);

			while ((match = markupRegexp.exec(xml))) {
				switch (readState) {
					case MarkupReadStateEnum.startOrEndTag:
						if (
							match.index !== lastIndex &&
							(match[1] || match[2] || match[3] || match[4] || match[5] || match[6])
						) {
							// Plain text between tags.

							currentNode.appendChild(
								document.createTextNode(Entities.decodeHTML(xml.substring(lastIndex, match.index)))
							);
						}

						if (match[1]) {
							// Start tag.

							const tagName = match[1].toUpperCase();
							const localName = match[1];

							// Some elements are not allowed to be nested (e.g. "<a><a></a></a>" is not allowed.).
							// Therefore we need to auto-close the tag, so that it become valid (e.g. "<a></a><a></a>").
							const unnestableTagNameIndex = unnestableTagNames.indexOf(tagName);
							if (unnestableTagNameIndex !== -1) {
								unnestableTagNames.splice(unnestableTagNameIndex, 1);
								while (currentNode !== root) {
									if ((<IElement>currentNode)[PropertySymbol.tagName] === tagName) {
										stack.pop();
										currentNode = stack[stack.length - 1] || root;
										break;
									}
									stack.pop();
									currentNode = stack[stack.length - 1] || root;
								}
							}

							// NamespaceURI is inherited from the parent element.
							// It should default to SVG for SVG elements.
							const namespaceURI =
								tagName === 'SVG'
									? NamespaceURI.svg
<<<<<<< HEAD
									: (<IElement>currentNode).namespaceURI || NamespaceURI.html;
							const newElement = document.createElementNS(namespaceURI, localName);
=======
									: (<IElement>currentNode)[PropertySymbol.namespaceURI] || NamespaceURI.html;
							const newElement = document.createElementNS(namespaceURI, tagName);
>>>>>>> 6cbcc10a

							currentNode.appendChild(newElement);
							currentNode = newElement;
							stack.push(currentNode);
							readState = MarkupReadStateEnum.insideStartTag;
							startTagIndex = markupRegexp.lastIndex;
						} else if (match[2]) {
							// End tag.

							if (match[2].toUpperCase() === (<IElement>currentNode)[PropertySymbol.tagName]) {
								// Some elements are not allowed to be nested (e.g. "<a><a></a></a>" is not allowed.).
								// Therefore we need to auto-close the tag, so that it become valid (e.g. "<a></a><a></a>").
								const unnestableTagNameIndex = unnestableTagNames.indexOf(
									(<IElement>currentNode)[PropertySymbol.tagName]
								);
								if (unnestableTagNameIndex !== -1) {
									unnestableTagNames.splice(unnestableTagNameIndex, 1);
								}

								stack.pop();
								currentNode = stack[stack.length - 1] || root;
							}
						} else if (
							match[3] ||
							match[4] ||
							(match[6] &&
								(<IElement>currentNode)[PropertySymbol.namespaceURI] === NamespaceURI.html)
						) {
							// Comment.

							let comment: string;

							if (match[3]) {
								comment = match[3];
							} else if (match[4]) {
								comment = match[4].endsWith('--') ? match[4].slice(0, -2) : match[4];
							} else {
								comment = '?' + match[6];
							}

							currentNode.appendChild(document.createComment(Entities.decodeHTML(comment)));
						} else if (match[5]) {
							// Exclamation mark comment (usually <!DOCTYPE>).

							const exclamationComment = Entities.decodeHTML(match[5]);
							currentNode.appendChild(
								this.getDocumentTypeNode(document, exclamationComment) ||
									document.createComment(exclamationComment)
							);
						} else if (match[6]) {
							// Processing instruction (not supported by HTML).
							// TODO: Add support for processing instructions.
						} else {
							// Plain text between tags, including the match as it is not a valid start or end tag.

							currentNode.appendChild(
								document.createTextNode(
									Entities.decodeHTML(xml.substring(lastIndex, markupRegexp.lastIndex))
								)
							);
						}

						break;
					case MarkupReadStateEnum.insideStartTag:
						// End of start tag
						if (match[7] || match[8]) {
							// End of start tag.

							// Attribute name and value.

							const attributeString = xml.substring(startTagIndex, match.index);
							let hasAttributeStringEnded = true;

							if (!!attributeString) {
								const attributeRegexp = new RegExp(ATTRIBUTE_REGEXP, 'gm');
								let attributeMatch: RegExpExecArray;

								while ((attributeMatch = attributeRegexp.exec(attributeString))) {
									if (
										(attributeMatch[1] && attributeMatch[2]) ||
										(attributeMatch[3] && attributeMatch[5] === '"') ||
										(attributeMatch[6] && attributeMatch[8] === "'") ||
										attributeMatch[9]
									) {
										// Valid attribute name and value.

										const name =
											attributeMatch[1] ||
											attributeMatch[3] ||
											attributeMatch[6] ||
											attributeMatch[9] ||
											'';
										const rawValue =
											attributeMatch[2] || attributeMatch[4] || attributeMatch[7] || '';
										const value = rawValue ? Entities.decodeHTMLAttribute(rawValue) : '';
										const namespaceURI =
											(<IElement>currentNode)[PropertySymbol.tagName] === 'SVG' && name === 'xmlns'
												? value
												: null;

										(<IElement>currentNode).setAttributeNS(namespaceURI, name, value);

										startTagIndex += attributeMatch[0].length;
									} else if (
										!attributeMatch[1] &&
										((attributeMatch[3] && !attributeMatch[5]) ||
											(attributeMatch[6] && !attributeMatch[8]))
									) {
										// End attribute apostrophe is missing (e.g. "attr='value" or 'attr="value').

										hasAttributeStringEnded = false;
										break;
									}
								}
							}

							// We need to check if the attribute string is read completely.
							// The attribute string can potentially contain "/>" or ">".
							if (hasAttributeStringEnded) {
								// Checks if the tag is a self closing tag (ends with "/>") or void element.
								// When it is a self closing tag or void element it should be closed immediately.
								// Self closing tags are not allowed in the HTML namespace, but the parser should still allow it for void elements.
								// Self closing tags is supported in the SVG namespace.
								if (
									VoidElements[(<IElement>currentNode)[PropertySymbol.tagName]] ||
									(match[7] &&
										(<IElement>currentNode)[PropertySymbol.namespaceURI] === NamespaceURI.svg)
								) {
									stack.pop();
									currentNode = stack[stack.length - 1] || root;
									readState = MarkupReadStateEnum.startOrEndTag;
								} else {
									// Plain text elements such as <script> and <style> should only contain text.
									plainTextTagName = PlainTextElements[
										(<IElement>currentNode)[PropertySymbol.tagName]
									]
										? (<IElement>currentNode)[PropertySymbol.tagName]
										: null;

									readState = !!plainTextTagName
										? MarkupReadStateEnum.plainTextContent
										: MarkupReadStateEnum.startOrEndTag;

									if (UnnestableElements[(<IElement>currentNode)[PropertySymbol.tagName]]) {
										unnestableTagNames.push((<IElement>currentNode)[PropertySymbol.tagName]);
									}
								}

								startTagIndex = markupRegexp.lastIndex;
							}
						}

						break;
					case MarkupReadStateEnum.plainTextContent:
						if (match[2] && match[2].toUpperCase() === plainTextTagName) {
							// End of plain text tag.

							// Scripts are not allowed to be executed when they are parsed using innerHTML, outerHTML, replaceWith() etc.
							// However, they are allowed to be executed when document.write() is used.
							// See: https://developer.mozilla.org/en-US/docs/Web/API/HTMLScriptElement
							if (plainTextTagName === 'SCRIPT') {
								(<HTMLScriptElement>currentNode)[PropertySymbol.evaluateScript] = evaluateScripts;
							} else if (plainTextTagName === 'LINK') {
								// An assumption that the same rule should be applied for the HTMLLinkElement is made here.
								(<HTMLLinkElement>currentNode)[PropertySymbol.evaluateCSS] = evaluateScripts;
							}

							// Plain text elements such as <script> and <style> should only contain text.
							currentNode.appendChild(
								document.createTextNode(
									Entities.decodeHTML(xml.substring(startTagIndex, match.index))
								)
							);

							stack.pop();
							currentNode = stack[stack.length - 1] || root;
							plainTextTagName = null;
							readState = MarkupReadStateEnum.startOrEndTag;
						}

						break;
				}

				lastIndex = markupRegexp.lastIndex;
			}

			if (lastIndex !== xml.length) {
				// Plain text after tags.

				currentNode.appendChild(
					document.createTextNode(Entities.decodeHTML(xml.substring(lastIndex)))
				);
			}
		}

		return root;
	}

	/**
	 * Returns document type node.
	 *
	 * @param document Document.
	 * @param value Value.
	 * @returns Document type node.
	 */
	private static getDocumentTypeNode(document: IDocument, value: string): IDocumentType {
		if (!value.toUpperCase().startsWith('DOCTYPE')) {
			return null;
		}

		const docTypeSplit = value.split(' ');

		if (docTypeSplit.length <= 1) {
			return null;
		}

		const docTypeString = docTypeSplit.slice(1).join(' ');
		const attributes = [];
		const attributeRegExp = new RegExp(DOCUMENT_TYPE_ATTRIBUTE_REGEXP, 'gm');
		const isPublic = docTypeString.toUpperCase().includes('PUBLIC');
		let attributeMatch;

		while ((attributeMatch = attributeRegExp.exec(docTypeString))) {
			attributes.push(attributeMatch[1]);
		}

		const publicId = isPublic ? attributes[0] || '' : '';
		const systemId = isPublic ? attributes[1] || '' : attributes[0] || '';

		return document.implementation.createDocumentType(
			docTypeSplit[1].toLowerCase(),
			publicId,
			systemId
		);
	}
}<|MERGE_RESOLUTION|>--- conflicted
+++ resolved
@@ -108,7 +108,6 @@
 							// Start tag.
 
 							const tagName = match[1].toUpperCase();
-							const localName = match[1];
 
 							// Some elements are not allowed to be nested (e.g. "<a><a></a></a>" is not allowed.).
 							// Therefore we need to auto-close the tag, so that it become valid (e.g. "<a></a><a></a>").
@@ -131,13 +130,8 @@
 							const namespaceURI =
 								tagName === 'SVG'
 									? NamespaceURI.svg
-<<<<<<< HEAD
-									: (<IElement>currentNode).namespaceURI || NamespaceURI.html;
-							const newElement = document.createElementNS(namespaceURI, localName);
-=======
 									: (<IElement>currentNode)[PropertySymbol.namespaceURI] || NamespaceURI.html;
 							const newElement = document.createElementNS(namespaceURI, tagName);
->>>>>>> 6cbcc10a
 
 							currentNode.appendChild(newElement);
 							currentNode = newElement;
