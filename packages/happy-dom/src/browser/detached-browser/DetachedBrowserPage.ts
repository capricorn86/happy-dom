import VirtualConsolePrinter from '../../console/VirtualConsolePrinter.js';
import DetachedBrowserFrame from './DetachedBrowserFrame.js';
import DetachedBrowserContext from './DetachedBrowserContext.js';
import VirtualConsole from '../../console/VirtualConsole.js';
import IBrowserPage from '../types/IBrowserPage.js';
import { Script } from 'vm';
import IGoToOptions from '../types/IGoToOptions.js';
import Response from '../../fetch/Response.js';
import BrowserPageUtility from '../utilities/BrowserPageUtility.js';
import IReloadOptions from '../types/IReloadOptions.js';
import IOptionalBrowserPageViewport from '../types/IOptionalBrowserPageViewport.js';
import IBrowserPageViewport from '../types/IBrowserPageViewport.js';
import Event from '../../event/Event.js';

/**
 * Detached browser page used when constructing a Window instance without a browser.
 */
export default class DetachedBrowserPage implements IBrowserPage {
	public readonly virtualConsolePrinter = new VirtualConsolePrinter();
	public readonly mainFrame: DetachedBrowserFrame;
	public readonly context: DetachedBrowserContext;
	public readonly console: Console;
<<<<<<< HEAD
	public readonly viewport: IBrowserPageViewport;
=======
	public readonly viewport: IBrowserPageViewport = Object.assign({}, DefaultBrowserPageViewport);
	public readonly closed: boolean = false;
>>>>>>> 5da0ff60

	/**
	 * Constructor.
	 *
	 * @param context Browser context.
	 */
	constructor(context: DetachedBrowserContext) {
		this.context = context;
		this.console = context.browser.console ?? new VirtualConsole(this.virtualConsolePrinter);
		this.mainFrame = new DetachedBrowserFrame(this);
		this.viewport = {
			width: context.browser.settings.viewport.width,
			height: context.browser.settings.viewport.height,
			devicePixelRatio: context.browser.settings.viewport.devicePixelRatio
		};
	}

	/**
	 * Returns frames.
	 */
	public get frames(): DetachedBrowserFrame[] {
		return <DetachedBrowserFrame[]>BrowserPageUtility.getFrames(this);
	}

	/**
	 * Returns the viewport.
	 */
	public get content(): string {
		return this.mainFrame.content;
	}

	/**
	 * Sets the content.
	 *
	 * @param content Content.
	 */
	public set content(content) {
		this.mainFrame.content = content;
	}

	/**
	 * Returns the URL.
	 *
	 * @returns URL.
	 */
	public get url(): string {
		return this.mainFrame.url;
	}

	/**
	 * Sets the content.
	 *
	 * @param url URL.
	 */
	public set url(url) {
		this.mainFrame.url = url;
	}

	/**
	 * Aborts all ongoing operations and destroys the page.
	 */
	public close(): Promise<void> {
		// Using Promise instead of async/await to prevent microtask
		return new Promise((resolve, reject) => {
			const context = this.context;
			BrowserPageUtility.closePage(this)
				.then(() => {
					// As we are in a detached page, a context or browser should not exist without a page as there are no references to them.
					if (context.pages[0] === this) {
						context.browser.close().then(resolve).catch(reject);
					} else {
						resolve();
					}
				})
				.catch(reject);
		});
	}

	/**
	 * Returns a promise that is resolved when all resources has been loaded, fetch has completed, and all async tasks such as timers are complete.
	 */
	public waitUntilComplete(): Promise<void> {
		return this.mainFrame.waitUntilComplete();
	}

	/**
	 * Returns a promise that is resolved when the page has navigated and the response HTML has been written to the document.
	 */
	public waitForNavigation(): Promise<void> {
		return this.mainFrame.waitForNavigation();
	}

	/**
	 * Aborts all ongoing operations.
	 */
	public abort(): Promise<void> {
		return this.mainFrame.abort();
	}

	/**
	 * Evaluates code or a VM Script in the page's context.
	 *
	 * @param script Script.
	 * @returns Result.
	 */
	public evaluate(script: string | Script): any {
		return this.mainFrame.evaluate(script);
	}

	/**
	 * Sets the viewport.
	 *
	 * @param viewport Viewport.
	 */
	public setViewport(viewport: IOptionalBrowserPageViewport): void {
		const previousViewport = Object.assign({}, this.viewport);
		Object.assign(this.viewport, viewport);
		if (
			previousViewport.width !== this.viewport.width ||
			previousViewport.height !== this.viewport.height ||
			previousViewport.devicePixelRatio !== this.viewport.devicePixelRatio
		) {
			this.mainFrame.window.dispatchEvent(new Event('resize'));
		}
	}

	/**
	 * Go to a page.
	 *
	 * @param url URL.
	 * @param [options] Options.
	 * @returns Response.
	 */
	public goto(url: string, options?: IGoToOptions): Promise<Response | null> {
		return this.mainFrame.goto(url, options);
	}

	/**
	 * Navigates back in history.
	 *
	 * @param [options] Options.
	 */
	public goBack(options?: IGoToOptions): Promise<Response | null> {
		return this.mainFrame.goBack(options);
	}

	/**
	 * Navigates forward in history.
	 *
	 * @param [options] Options.
	 */
	public goForward(options?: IGoToOptions): Promise<Response | null> {
		return this.mainFrame.goForward(options);
	}

	/**
	 * Navigates a delta in history.
	 *
	 * @param delta Delta.
	 * @param steps
	 * @param [options] Options.
	 */
	public goSteps(steps?: number, options?: IGoToOptions): Promise<Response | null> {
		return this.mainFrame.goSteps(steps, options);
	}

	/**
	 * Reloads the current page.
	 *
	 * @param [options] Options.
	 * @returns Response.
	 */
	public reload(options?: IReloadOptions): Promise<Response | null> {
		return this.mainFrame.reload(options);
	}
}<|MERGE_RESOLUTION|>--- conflicted
+++ resolved
@@ -20,12 +20,7 @@
 	public readonly mainFrame: DetachedBrowserFrame;
 	public readonly context: DetachedBrowserContext;
 	public readonly console: Console;
-<<<<<<< HEAD
 	public readonly viewport: IBrowserPageViewport;
-=======
-	public readonly viewport: IBrowserPageViewport = Object.assign({}, DefaultBrowserPageViewport);
-	public readonly closed: boolean = false;
->>>>>>> 5da0ff60
 
 	/**
 	 * Constructor.
