--- conflicted
+++ resolved
@@ -513,17 +513,11 @@
 			this.#response = fetch.send();
 		} catch (error) {
 			this.#readyState = XMLHttpRequestReadyStateEnum.done;
-<<<<<<< HEAD
-			this.#dispatchEvent(new ErrorEvent('error', { error, message: error.message }));
+			this.#dispatchEvent(
+				new ErrorEvent('error', { error: <Error>error, message: (<Error>error).message })
+			);
 			this.#dispatchEvent(new Event('loadend'));
 			this.#dispatchEvent(new Event('readystatechange'));
-=======
-			this.dispatchEvent(
-				new ErrorEvent('error', { error: <Error>error, message: (<Error>error).message })
-			);
-			this.dispatchEvent(new Event('loadend'));
-			this.dispatchEvent(new Event('readystatechange'));
->>>>>>> 5da0ff60
 			return;
 		}
 
