import Element from '../nodes/element/Element.js';
import * as PropertySymbol from '../PropertySymbol.js';
import IDOMTokenList from './IDOMTokenList.js';

/**
 * DOM Token List.
 *
 * Reference:
 * https://developer.mozilla.org/en-US/docs/Web/API/DOMTokenList.
 */
export default class DOMTokenList implements IDOMTokenList {
	public readonly length = 0;
	#ownerElement: Element;
	#attributeName: string;

	/**
	 * Constructor.
	 *
	 * @param ownerElement Owner element.
	 * @param attributeName Attribute name.
	 */
	constructor(ownerElement: Element, attributeName) {
		this.#ownerElement = ownerElement;
		this.#attributeName = attributeName;
		this[PropertySymbol.updateIndices]();
	}

	/**
	 * Set value.
	 *
	 * @param value Value.
	 */
	public set value(value: string) {
		this.#ownerElement.setAttribute(this.#attributeName, value);
	}

	/**
	 * Get value.
	 */
	public get value(): string {
		return this.#ownerElement.getAttribute(this.#attributeName);
	}

	/**
	 * Get ClassName.
	 *
	 * @param index Index.
	 * */
	public item(index: number | string): string {
		index = typeof index === 'number' ? index : 0;
		return index >= 0 && this[index] ? this[index] : null;
	}

	/**
	 * Replace Token.
	 *
	 * @param token Token.
	 * @param newToken NewToken.
	 */
	public replace(token: string, newToken: string): boolean {
<<<<<<< HEAD
		const list = this._getTokenList();
=======
		const attr = this.#ownerElement.getAttribute(this.#attributeName);
		const list = attr ? Array.from(new Set(attr.split(' '))) : [];
>>>>>>> 2d0c458c
		const index = list.indexOf(token);
		if (index === -1) {
			return false;
		}
		list[index] = newToken;
		this.#ownerElement.setAttribute(this.#attributeName, list.join(' '));
		return true;
	}

	/**
	 * Supports.
	 *
	 * @param _token Token.
	 */
	public supports(_token: string): boolean {
		return false;
	}

	/**
	 * Returns an iterator, allowing you to go through all values of the key/value pairs contained in this object.
	 */
	public values(): IterableIterator<string> {
<<<<<<< HEAD
		const list = this._getTokenList();
=======
		const attr = this.#ownerElement.getAttribute(this.#attributeName);
		const list = attr ? Array.from(new Set(attr.split(' '))) : [];
>>>>>>> 2d0c458c
		return list.values();
	}

	/**
	 * Returns an iterator, allowing you to go through all key/value pairs contained in this object.
	 */
	public entries(): IterableIterator<[number, string]> {
<<<<<<< HEAD
		const list = this._getTokenList();
=======
		const attr = this.#ownerElement.getAttribute(this.#attributeName);
		const list = attr ? Array.from(new Set(attr.split(' '))) : [];
>>>>>>> 2d0c458c
		return list.entries();
	}

	/**
	 * Executes a provided callback function once for each DOMTokenList element.
	 *
	 * @param callback
	 * @param thisArg
	 */
	public forEach(callback: (currentValue, currentIndex, listObj) => void, thisArg?: this): void {
<<<<<<< HEAD
		const list = this._getTokenList();
=======
		const attr = this.#ownerElement.getAttribute(this.#attributeName);
		const list = attr ? Array.from(new Set(attr.split(' '))) : [];
>>>>>>> 2d0c458c
		return list.forEach(callback, thisArg);
	}

	/**
	 * Returns an iterator, allowing you to go through all keys of the key/value pairs contained in this object.
	 *
	 */
	public keys(): IterableIterator<number> {
<<<<<<< HEAD
		const list = this._getTokenList();
=======
		const attr = this.#ownerElement.getAttribute(this.#attributeName);
		const list = attr ? Array.from(new Set(attr.split(' '))) : [];
>>>>>>> 2d0c458c
		return list.keys();
	}

	/**
	 * Adds tokens.
	 *
	 * @param tokens Tokens.
	 */
	public add(...tokens: string[]): void {
<<<<<<< HEAD
		const list = this._getTokenList();
=======
		const attr = this.#ownerElement.getAttribute(this.#attributeName);
		const list = attr ? Array.from(new Set(attr.split(' '))) : [];
>>>>>>> 2d0c458c

		for (const token of tokens) {
			const index = list.indexOf(token);
			if (index === -1) {
				list.push(token);
			} else {
				list[index] = token;
			}
		}

		this.#ownerElement.setAttribute(this.#attributeName, list.join(' '));
	}

	/**
	 * Removes tokens.
	 *
	 * @param tokens Tokens.
	 */
	public remove(...tokens: string[]): void {
<<<<<<< HEAD
		const list = this._getTokenList();
=======
		const attr = this.#ownerElement.getAttribute(this.#attributeName);
		const list = attr ? Array.from(new Set(attr.split(' '))) : [];
>>>>>>> 2d0c458c

		for (const token of tokens) {
			const index = list.indexOf(token);
			if (index !== -1) {
				list.splice(index, 1);
			}
		}

		this.#ownerElement.setAttribute(this.#attributeName, list.join(' '));
	}

	/**
	 * Check if the list contains a class.
	 *
	 * @param className Class name.
	 * @returns TRUE if it contains.
	 */
	public contains(className: string): boolean {
<<<<<<< HEAD
		const list = this._getTokenList();
		return list.includes(className);
=======
		const attr = this.#ownerElement.getAttribute(this.#attributeName);
		return (attr ? attr.split(' ') : []).includes(className);
>>>>>>> 2d0c458c
	}

	/**
	 * Toggle a class name.
	 *
	 * @param token A string representing the class name you want to toggle.
	 * @param [force] If included, turns the toggle into a one way-only operation. If set to `false`, then class name will only be removed, but not added. If set to `true`, then class name will only be added, but not removed.
	 * @returns A boolean value, `true` or `false`, indicating whether class name is in the list after the call or not.
	 */
	public toggle(token: string, force?: boolean): boolean {
		let shouldAdd: boolean;

		if (force !== undefined) {
			shouldAdd = force;
		} else {
			shouldAdd = !this.contains(token);
		}

		if (shouldAdd) {
			this.add(token);
			return true;
		}

		this.remove(token);

		return false;
	}

	/**
	 * Updates indices.
	 */
<<<<<<< HEAD
	public _updateIndices(): void {
		const list = this._getTokenList();
=======
	public [PropertySymbol.updateIndices](): void {
		const attr = this.#ownerElement.getAttribute(this.#attributeName);
		const list = attr ? Array.from(new Set(attr.split(' '))) : [];
>>>>>>> 2d0c458c

		for (let i = list.length - 1, max = this.length; i < max; i++) {
			delete this[i];
		}

		for (let i = 0, max = list.length; i < max; i++) {
			this[i] = list[i];
		}

		(<number>this.length) = list.length;
	}

	/**
	 * Returns token list from attribute value.
	 *
	 * @see https://infra.spec.whatwg.org/#split-on-ascii-whitespace
	 */
	private _getTokenList(): string[] {
		let attr = this._ownerElement.getAttribute(this._attributeName) ?? '';
		attr = attr.replace(/^[\t\n\f\r ]+|[\t\n\f\r ]+$/g, '');
		return attr === '' ? [] : Array.from(new Set(attr.split(/[\t\n\f\r ]+/)));
	}

	/**
	 * Returns DOMTokenList value.
	 */
	public toString(): string {
		return this.value || '';
	}
}<|MERGE_RESOLUTION|>--- conflicted
+++ resolved
@@ -1,6 +1,8 @@
 import Element from '../nodes/element/Element.js';
 import * as PropertySymbol from '../PropertySymbol.js';
 import IDOMTokenList from './IDOMTokenList.js';
+
+const ATTRIBUTE_SPLIT_REGEXP = /[\t\f\n\r ]+/;
 
 /**
  * DOM Token List.
@@ -9,7 +11,7 @@
  * https://developer.mozilla.org/en-US/docs/Web/API/DOMTokenList.
  */
 export default class DOMTokenList implements IDOMTokenList {
-	public readonly length = 0;
+	#length = 0;
 	#ownerElement: Element;
 	#attributeName: string;
 
@@ -23,6 +25,15 @@
 		this.#ownerElement = ownerElement;
 		this.#attributeName = attributeName;
 		this[PropertySymbol.updateIndices]();
+	}
+
+	/**
+	 * Returns length.
+	 *
+	 * @returns Length.
+	 */
+	public get length(): number {
+		return this.#length;
 	}
 
 	/**
@@ -58,12 +69,7 @@
 	 * @param newToken NewToken.
 	 */
 	public replace(token: string, newToken: string): boolean {
-<<<<<<< HEAD
-		const list = this._getTokenList();
-=======
-		const attr = this.#ownerElement.getAttribute(this.#attributeName);
-		const list = attr ? Array.from(new Set(attr.split(' '))) : [];
->>>>>>> 2d0c458c
+		const list = this.#getTokenList();
 		const index = list.indexOf(token);
 		if (index === -1) {
 			return false;
@@ -86,26 +92,14 @@
 	 * Returns an iterator, allowing you to go through all values of the key/value pairs contained in this object.
 	 */
 	public values(): IterableIterator<string> {
-<<<<<<< HEAD
-		const list = this._getTokenList();
-=======
-		const attr = this.#ownerElement.getAttribute(this.#attributeName);
-		const list = attr ? Array.from(new Set(attr.split(' '))) : [];
->>>>>>> 2d0c458c
-		return list.values();
+		return this.#getTokenList().values();
 	}
 
 	/**
 	 * Returns an iterator, allowing you to go through all key/value pairs contained in this object.
 	 */
 	public entries(): IterableIterator<[number, string]> {
-<<<<<<< HEAD
-		const list = this._getTokenList();
-=======
-		const attr = this.#ownerElement.getAttribute(this.#attributeName);
-		const list = attr ? Array.from(new Set(attr.split(' '))) : [];
->>>>>>> 2d0c458c
-		return list.entries();
+		return this.#getTokenList().entries();
 	}
 
 	/**
@@ -115,13 +109,7 @@
 	 * @param thisArg
 	 */
 	public forEach(callback: (currentValue, currentIndex, listObj) => void, thisArg?: this): void {
-<<<<<<< HEAD
-		const list = this._getTokenList();
-=======
-		const attr = this.#ownerElement.getAttribute(this.#attributeName);
-		const list = attr ? Array.from(new Set(attr.split(' '))) : [];
->>>>>>> 2d0c458c
-		return list.forEach(callback, thisArg);
+		return this.#getTokenList().forEach(callback, thisArg);
 	}
 
 	/**
@@ -129,13 +117,7 @@
 	 *
 	 */
 	public keys(): IterableIterator<number> {
-<<<<<<< HEAD
-		const list = this._getTokenList();
-=======
-		const attr = this.#ownerElement.getAttribute(this.#attributeName);
-		const list = attr ? Array.from(new Set(attr.split(' '))) : [];
->>>>>>> 2d0c458c
-		return list.keys();
+		return this.#getTokenList().keys();
 	}
 
 	/**
@@ -144,12 +126,7 @@
 	 * @param tokens Tokens.
 	 */
 	public add(...tokens: string[]): void {
-<<<<<<< HEAD
-		const list = this._getTokenList();
-=======
-		const attr = this.#ownerElement.getAttribute(this.#attributeName);
-		const list = attr ? Array.from(new Set(attr.split(' '))) : [];
->>>>>>> 2d0c458c
+		const list = this.#getTokenList();
 
 		for (const token of tokens) {
 			const index = list.indexOf(token);
@@ -169,12 +146,7 @@
 	 * @param tokens Tokens.
 	 */
 	public remove(...tokens: string[]): void {
-<<<<<<< HEAD
-		const list = this._getTokenList();
-=======
-		const attr = this.#ownerElement.getAttribute(this.#attributeName);
-		const list = attr ? Array.from(new Set(attr.split(' '))) : [];
->>>>>>> 2d0c458c
+		const list = this.#getTokenList();
 
 		for (const token of tokens) {
 			const index = list.indexOf(token);
@@ -193,13 +165,8 @@
 	 * @returns TRUE if it contains.
 	 */
 	public contains(className: string): boolean {
-<<<<<<< HEAD
-		const list = this._getTokenList();
+		const list = this.#getTokenList();
 		return list.includes(className);
-=======
-		const attr = this.#ownerElement.getAttribute(this.#attributeName);
-		return (attr ? attr.split(' ') : []).includes(className);
->>>>>>> 2d0c458c
 	}
 
 	/**
@@ -231,14 +198,8 @@
 	/**
 	 * Updates indices.
 	 */
-<<<<<<< HEAD
-	public _updateIndices(): void {
-		const list = this._getTokenList();
-=======
 	public [PropertySymbol.updateIndices](): void {
-		const attr = this.#ownerElement.getAttribute(this.#attributeName);
-		const list = attr ? Array.from(new Set(attr.split(' '))) : [];
->>>>>>> 2d0c458c
+		const list = this.#getTokenList();
 
 		for (let i = list.length - 1, max = this.length; i < max; i++) {
 			delete this[i];
@@ -256,10 +217,19 @@
 	 *
 	 * @see https://infra.spec.whatwg.org/#split-on-ascii-whitespace
 	 */
-	private _getTokenList(): string[] {
-		let attr = this._ownerElement.getAttribute(this._attributeName) ?? '';
-		attr = attr.replace(/^[\t\n\f\r ]+|[\t\n\f\r ]+$/g, '');
-		return attr === '' ? [] : Array.from(new Set(attr.split(/[\t\n\f\r ]+/)));
+	#getTokenList(): string[] {
+		const attr = this.#ownerElement.getAttribute(this.#attributeName);
+		if (!attr) {
+			return [];
+		}
+		// It is possible to make this statement shorter by using Array.from() and Set, but this is faster when comparing using a bench test.
+		const list = [];
+		for (const item of attr.split(ATTRIBUTE_SPLIT_REGEXP)) {
+			if (!list.includes(item)) {
+				list.push(item);
+			}
+		}
+		return list;
 	}
 
 	/**
