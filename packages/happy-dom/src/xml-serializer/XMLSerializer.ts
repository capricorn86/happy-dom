--- conflicted
+++ resolved
@@ -63,13 +63,8 @@
 					innerHTML += this.serializeToString(node);
 				}
 
-<<<<<<< HEAD
 				if (this._options.includeShadowRoots && element.shadowRoot) {
-					innerHTML += `<template shadowroot="${element.shadowRoot.mode}">`;
-=======
-				if (options?.includeShadowRoots && element.shadowRoot) {
 					innerHTML += `<template shadowrootmode="${element.shadowRoot.mode}">`;
->>>>>>> 2291dc31
 
 					for (const node of element.shadowRoot.childNodes) {
 						innerHTML += this.serializeToString(node);
