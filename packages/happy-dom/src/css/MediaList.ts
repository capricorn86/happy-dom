import CSSMediaRule from './rules/CSSMediaRule.js';
import * as PropertySymbol from '../PropertySymbol.js';
import ClassMethodBinder from '../utilities/ClassMethodBinder.js';

const MEDIUM_REGEXP = /\s*,\s*/;

/**
 * MediaList interface.
 */
export default class MediaList {
<<<<<<< HEAD
	public [PropertySymbol.cssRule]: CSSMediaRule;

	/**
	 *
	 * @param illegalConstructorSymbol
	 * @param cssRule
	 */
	constructor(illegalConstructorSymbol: Symbol, cssRule: CSSMediaRule) {
		if (illegalConstructorSymbol !== PropertySymbol.illegalConstructor) {
			throw new TypeError('Illegal constructor');
		}

		this[PropertySymbol.cssRule] = cssRule;

		const methodBinder = new ClassMethodBinder(this, [MediaList]);

		return new Proxy(this, {
			get: (target, property) => {
				if (property in target || typeof property === 'symbol') {
					methodBinder.bind(property);
					return target[property];
				}
				const index = Number(property);
				if (!isNaN(index)) {
					return target[PropertySymbol.getItemList]()[index];
				}
			},
			set(target, property, newValue): boolean {
				methodBinder.bind(property);
				if (property in target || typeof property === 'symbol') {
					target[property] = newValue;
					return true;
				}
				return true;
			},
			deleteProperty(target, property): boolean {
				if (property in target || typeof property === 'symbol') {
					delete target[property];
					return true;
				}
				return true;
			},
			ownKeys(target): string[] {
				return Object.keys(target[PropertySymbol.getItemList]());
			},
			has(target, property): boolean {
				if (typeof property === 'symbol') {
					return false;
				}

				if (property in target) {
					return true;
				}

				const index = Number(property);
				return !isNaN(index) && index >= 0 && index < target[PropertySymbol.getItemList]().length;
			},
			defineProperty(target, property, descriptor): boolean {
				methodBinder.preventBinding(property);

				if (property in target) {
					Object.defineProperty(target, property, descriptor);
					return true;
				}

				return false;
			},
			getOwnPropertyDescriptor(target, property): PropertyDescriptor {
				if (property in target || typeof property === 'symbol') {
					return;
				}

				const index = Number(property);
				const items = target[PropertySymbol.getItemList]();

				if (!isNaN(index) && items[index]) {
					return {
						value: items[index],
						writable: false,
						enumerable: true,
						configurable: true
					};
				}
			}
		});
	}

	/**
	 * Returns length.
	 *
	 * @returns Length.
	 */
	public get length(): number {
		return this[PropertySymbol.getItemList]().length;
	}
=======
	[index: number]: string;
	public readonly length = 0;
>>>>>>> cf74f5f6

	/**
	 * Returns media text.
	 *
	 * @returns Media text.
	 */
	public get mediaText(): string {
		return this[PropertySymbol.cssRule][PropertySymbol.conditionText];
	}

	/**
	 * Sets media text.
	 *
	 * @param mediaText Media text.
	 */
	public set mediaText(mediaText: string | null) {
		this[PropertySymbol.cssRule][PropertySymbol.conditionText] =
			mediaText === null ? '' : String(mediaText).split(MEDIUM_REGEXP).join(', ');
	}

	/**
	 * Returns item.
	 *
	 * @param index Index.
	 * @returns Item.
	 */
	public item(index: number): string {
		const items = this[PropertySymbol.getItemList]();
		return items[Number(index)] || null;
	}

	/**
	 * Appends a medium.
	 *
	 * @param medium Medium.
	 */
	public appendMedium(medium: string): void {
		const items = this[PropertySymbol.getItemList]();
		if (items.indexOf(medium) === -1) {
			items.push(medium);
			this[PropertySymbol.cssRule][PropertySymbol.conditionText] = items.join(', ');
		}
	}

	/**
	 * Deletes a medium.
	 *
	 * @param medium Medium.
	 */
	public deleteMedium(medium: string): void {
		const items = this[PropertySymbol.getItemList]();
		const index = items.indexOf(medium);
		if (index !== -1) {
			items.splice(index, 1);
			this[PropertySymbol.cssRule][PropertySymbol.conditionText] = items.join(', ');
		}
	}

	/**
	 * Returns item list.
	 *
	 * @returns Item list.
	 */
	public [PropertySymbol.getItemList](): string[] {
		const text = this[PropertySymbol.cssRule][PropertySymbol.conditionText].trim();
		const media = text
			? this[PropertySymbol.cssRule][PropertySymbol.conditionText].split(MEDIUM_REGEXP)
			: [];
		return media;
	}
}<|MERGE_RESOLUTION|>--- conflicted
+++ resolved
@@ -8,7 +8,7 @@
  * MediaList interface.
  */
 export default class MediaList {
-<<<<<<< HEAD
+	[index: number]: string;
 	public [PropertySymbol.cssRule]: CSSMediaRule;
 
 	/**
@@ -29,24 +29,24 @@
 			get: (target, property) => {
 				if (property in target || typeof property === 'symbol') {
 					methodBinder.bind(property);
-					return target[property];
+					return (<any>target)[property];
 				}
 				const index = Number(property);
 				if (!isNaN(index)) {
-					return target[PropertySymbol.getItemList]()[index];
+					return (<any>target)[PropertySymbol.getItemList]()[index];
 				}
 			},
 			set(target, property, newValue): boolean {
 				methodBinder.bind(property);
 				if (property in target || typeof property === 'symbol') {
-					target[property] = newValue;
+					(<any>target)[property] = newValue;
 					return true;
 				}
 				return true;
 			},
 			deleteProperty(target, property): boolean {
 				if (property in target || typeof property === 'symbol') {
-					delete target[property];
+					delete (<any>target)[property];
 					return true;
 				}
 				return true;
@@ -76,7 +76,7 @@
 
 				return false;
 			},
-			getOwnPropertyDescriptor(target, property): PropertyDescriptor {
+			getOwnPropertyDescriptor(target, property): PropertyDescriptor | undefined {
 				if (property in target || typeof property === 'symbol') {
 					return;
 				}
@@ -104,10 +104,6 @@
 	public get length(): number {
 		return this[PropertySymbol.getItemList]().length;
 	}
-=======
-	[index: number]: string;
-	public readonly length = 0;
->>>>>>> cf74f5f6
 
 	/**
 	 * Returns media text.
@@ -134,7 +130,7 @@
 	 * @param index Index.
 	 * @returns Item.
 	 */
-	public item(index: number): string {
+	public item(index: number): string | null {
 		const items = this[PropertySymbol.getItemList]();
 		return items[Number(index)] || null;
 	}
