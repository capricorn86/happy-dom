import ShadowRoot from '../../../nodes/shadow-root/ShadowRoot.js';
import * as PropertySymbol from '../../../PropertySymbol.js';
import Element from '../../../nodes/element/Element.js';
import Document from '../../../nodes/document/Document.js';
import HTMLStyleElement from '../../../nodes/html-style-element/HTMLStyleElement.js';
import NodeList from '../../../nodes/node/NodeList.js';
import CSSStyleDeclarationPropertyManager from '../property-manager/CSSStyleDeclarationPropertyManager.js';
import NodeTypeEnum from '../../../nodes/node/NodeTypeEnum.js';
import CSSRuleTypeEnum from '../../CSSRuleTypeEnum.js';
import CSSMediaRule from '../../rules/CSSMediaRule.js';
import CSSRule from '../../CSSRule.js';
import CSSStyleRule from '../../rules/CSSStyleRule.js';
import CSSStyleDeclarationElementDefaultCSS from './config/CSSStyleDeclarationElementDefaultCSS.js';
import CSSStyleDeclarationElementInheritedProperties from './config/CSSStyleDeclarationElementInheritedProperties.js';
import CSSStyleDeclarationElementMeasurementProperties from './config/CSSStyleDeclarationElementMeasurementProperties.js';
import CSSStyleDeclarationCSSParser from '../css-parser/CSSStyleDeclarationCSSParser.js';
import QuerySelector from '../../../query-selector/QuerySelector.js';
import CSSMeasurementConverter from '../measurement-converter/CSSMeasurementConverter.js';
import MediaQueryList from '../../../match-media/MediaQueryList.js';
import WindowBrowserContext from '../../../window/WindowBrowserContext.js';
import CSSSupportsRule from '../../rules/CSSSupportsRule.js';
import CSSScopeRule from '../../rules/CSSScopeRule.js';
import CSSStyleSheet from '../../CSSStyleSheet.js';

const CSS_MEASUREMENT_REGEXP = /[0-9.]+(px|rem|em|vw|vh|%|vmin|vmax|cm|mm|in|pt|pc|Q)/g;
const CSS_VARIABLE_REGEXP = /var\( *(--[^), ]+)\)|var\( *(--[^), ]+), *(.+)\)/;
const HOST_REGEXP = /:host\s*\(([^)]+)\)|:host-context\s*\(([^)]+)\)/;

type IStyleAndElement = {
	element: Element | ShadowRoot | Document | null;
	cssTexts: Array<{ cssText: string; priorityWeight: number }>;
};

/**
 * CSS Style Declaration utility
 */
export default class CSSStyleDeclarationComputedStyle {
	private element: Element;

	/**
	 * Constructor.
	 *
	 * @param element Element.
	 * @param [computed] Computed.
	 */
	constructor(element: Element) {
		this.element = element;
	}

	/**
	 * Returns style sheets.
	 *
	 * @param element Element.
	 * @returns Style sheets.
	 */
	public getComputedStyle(): CSSStyleDeclarationPropertyManager {
		const documentElements: Array<IStyleAndElement> = [];
		const parentElements: Array<IStyleAndElement> = [];
		let styleAndElement: IStyleAndElement = {
			element: <Element | ShadowRoot | Document>this.element,
			cssTexts: []
		};
		let shadowRootElements: Array<IStyleAndElement> = [];
		let customElements: IStyleAndElement[] = [];

		if (!this.element[PropertySymbol.isConnected]) {
			return new CSSStyleDeclarationPropertyManager();
		}

		const cacheResult = this.element[PropertySymbol.cache].computedStyle;

		if (cacheResult?.result) {
			const result = cacheResult.result.deref();
			if (result) {
				return result;
			}
		}

		// Walks through all parent elements and stores them in an array with element and matching CSS text.
		while (styleAndElement.element) {
			if (styleAndElement.element[PropertySymbol.nodeType] === NodeTypeEnum.elementNode) {
				const rootNode = styleAndElement.element.getRootNode();
				if (rootNode[PropertySymbol.nodeType] === NodeTypeEnum.documentNode) {
					documentElements.unshift(styleAndElement);
				} else {
					shadowRootElements.unshift(styleAndElement);
				}
				if ((<Element>styleAndElement.element).shadowRoot) {
					customElements.push(styleAndElement);
				}
				parentElements.unshift(styleAndElement);
			}

			if (styleAndElement.element === this.element[PropertySymbol.ownerDocument]) {
				const styleSheets = this.getStyleSheets(this.element[PropertySymbol.ownerDocument]);

				for (const styleSheet of styleSheets) {
<<<<<<< HEAD
					this.parseCSSRules({
						elements: documentElements,
						cssRules: styleSheet.cssRules
=======
					const sheet = styleSheet.sheet;
					if (sheet) {
						this.parseCSSRules({
							elements: documentElements,
							rootElement:
								(<Element>documentElements[0].element)[PropertySymbol.tagName] === 'HTML'
									? documentElements[0]
									: null,
							cssRules: sheet.cssRules
						});
					}
				}

				for (const sheet of this.element[PropertySymbol.ownerDocument].adoptedStyleSheets) {
					this.parseCSSRules({
						elements: documentElements,
						rootElement:
							(<Element>documentElements[0].element)[PropertySymbol.tagName] === 'HTML'
								? documentElements[0]
								: null,
						cssRules: sheet.cssRules
>>>>>>> cf74f5f6
					});
				}

				// We need to parse ":host" and ":host-context" rules for custom elements.
				for (const customElement of customElements) {
					const styleSheets = this.getStyleSheets((<Element>customElement.element).shadowRoot);
					for (const styleSheet of styleSheets) {
						this.parseCSSRules({
							elements: [],
							cssRules: styleSheet.cssRules,
							hostElement: customElement
						});
					}
				}

				styleAndElement = { element: null, cssTexts: [] };
			} else if (
				styleAndElement.element[PropertySymbol.nodeType] === NodeTypeEnum.documentFragmentNode &&
				(<ShadowRoot>styleAndElement.element).host
			) {
				const shadowRoot = <ShadowRoot>styleAndElement.element;
				const styleSheets = this.getStyleSheets(shadowRoot);

				styleAndElement = {
					element: <Element>shadowRoot.host,
					cssTexts: []
				};

				for (const styleSheet of styleSheets) {
					this.parseCSSRules({
						elements: shadowRootElements,
						cssRules: styleSheet.cssRules,
						hostElement: styleAndElement
					});
				}

				// We need to parse ":host" and ":host-context" rules for custom elements.
				for (const customElement of customElements) {
					const styleSheets = this.getStyleSheets((<Element>customElement.element).shadowRoot);
					for (const styleSheet of styleSheets) {
						this.parseCSSRules({
							elements: [],
							cssRules: styleSheet.cssRules,
							hostElement: customElement
						});
					}
				}

				customElements = [];
				shadowRootElements = [];
			} else {
				styleAndElement = {
					element: <Element>styleAndElement.element[PropertySymbol.parentNode],
					cssTexts: []
				};
			}
		}

		// Concatenates all parent element CSS to one string.
		const targetElement = parentElements[parentElements.length - 1];
		const propertyManager = new CSSStyleDeclarationPropertyManager();
		const cssProperties: { [k: string]: string } = {};
		let rootFontSize: string | number = 16;
		let parentFontSize: string | number = 16;

		for (const parentElement of parentElements) {
			parentElement.cssTexts.sort((a, b) => a.priorityWeight - b.priorityWeight);

			const defaultCSS = (<any>CSSStyleDeclarationElementDefaultCSS)[
				(<Element>parentElement.element)[PropertySymbol.tagName]!
			];
			let elementCSSText = '';

			if (defaultCSS) {
				if (typeof defaultCSS === 'string') {
					elementCSSText += defaultCSS;
				} else {
					for (const key of Object.keys(defaultCSS)) {
						if (key === 'default' || !!(<any>parentElement.element)[key]) {
							elementCSSText += defaultCSS[key];
						}
					}
				}
			}

			for (const cssText of parentElement.cssTexts) {
				elementCSSText += cssText.cssText;
			}

			const elementStyleAttribute = (<Element>parentElement.element).getAttribute('style');

			if (elementStyleAttribute) {
				elementCSSText += elementStyleAttribute;
			}

			const rulesAndProperties = CSSStyleDeclarationCSSParser.parse(elementCSSText);
			const rules = rulesAndProperties.rules;

			Object.assign(cssProperties, rulesAndProperties.properties);

			for (const { name, value, important } of rules) {
				if (
					(<any>CSSStyleDeclarationElementInheritedProperties)[name] ||
					parentElement === targetElement
				) {
					const parsedValue = this.parseCSSVariablesInValue(value.trim(), cssProperties);

					if (parsedValue && (!propertyManager.get(name)?.important || important)) {
						propertyManager.set(name, parsedValue, important);

						if (name === 'font' || name === 'font-size') {
							const fontSize = propertyManager.properties['font-size'];
							if (fontSize !== null) {
								const parsedValue = this.parseMeasurementsInValue({
									value: fontSize.value,
									rootFontSize,
									parentFontSize,
									parentSize: parentFontSize
								});
								if ((<Element>parentElement.element)[PropertySymbol.tagName] === 'HTML') {
									rootFontSize = parsedValue;
								} else if (parentElement !== targetElement) {
									parentFontSize = parsedValue;
								}
							}
						}
					}
				}
			}
		}

		for (const name of CSSStyleDeclarationElementMeasurementProperties) {
			const property = propertyManager.properties[name];
			if (property) {
				property.value = this.parseMeasurementsInValue({
					value: property.value,
					rootFontSize,
					parentFontSize,

					// TODO: Only "font-size" is supported when using percentage values. Add support for other properties.
					parentSize: name === 'font-size' ? parentFontSize : null
				});
			}
		}

		const cachedResult = {
			result: new WeakRef(propertyManager)
		};

		this.element[PropertySymbol.cache].computedStyle = cachedResult;
		this.element[PropertySymbol.ownerDocument][PropertySymbol.affectsComputedStyleCache].push(
			cachedResult
		);

		return propertyManager;
	}

	/**
	 * Returns style sheets.
	 *
	 * @param root Root element.
	 * @returns Style sheets.
	 */
	private getStyleSheets(root: Document | ShadowRoot): CSSStyleSheet[] {
		const styleElements = <NodeList<HTMLStyleElement>>(
			root.querySelectorAll('style,link[rel="stylesheet"]')
		);
		let styleSheets: CSSStyleSheet[] = [];

		for (const styleElement of styleElements) {
			const sheet = styleElement.sheet;
			if (sheet) {
				styleSheets.push(sheet);
			}
		}

		if ((<Document | ShadowRoot>root).adoptedStyleSheets) {
			styleSheets = styleSheets.concat((<Document | ShadowRoot>root).adoptedStyleSheets);
		}

		return styleSheets;
	}

	/**
	 * Applies CSS text to elements.
	 *
	 * @param options Options.
	 * @param options.elements Elements.
	 * @param options.cssRules CSS rules.
	 * @param [options.hostElement] Host element.
	 * @param [options.scopeElement] Scope element.
	 */
	private parseCSSRules(options: {
		cssRules: CSSRule[];
		elements: IStyleAndElement[];
		hostElement?: IStyleAndElement | null;
		scopeElement?: IStyleAndElement | null;
	}): void {
		if (!options.hostElement && !options.elements.length) {
			return;
		}

		const window = this.element[PropertySymbol.window];

		for (const rule of options.cssRules) {
			if (rule.type === CSSRuleTypeEnum.styleRule) {
				const selectorText: string = (<CSSStyleRule>rule).selectorText;
				if (selectorText) {
					if (selectorText[0] === ':' && selectorText.startsWith(':host')) {
						if (options.hostElement) {
							let isTargetHost = true;

							if (selectorText !== ':host') {
								const selectorMatch = selectorText.match(HOST_REGEXP);
								if (selectorMatch) {
									const match = QuerySelector.matches(
										<Element>options.hostElement.element,
										selectorMatch[1] || selectorMatch[2],
										{
											ignoreErrors: true,
											scope: options.scopeElement?.element
										}
									);
									if (match) {
										const hostContextSelectorText = selectorText?.replace(HOST_REGEXP, '').trim();

										if (hostContextSelectorText && hostContextSelectorText[0] !== ':') {
											isTargetHost = false;

											for (const element of options.elements) {
												const match = QuerySelector.matches(
													<Element>element.element,
													hostContextSelectorText,
													{
														ignoreErrors: true,
														scope: options.scopeElement?.element
													}
												);
												if (match) {
													element.cssTexts.push({
														cssText: (<CSSStyleRule>rule)[PropertySymbol.cssText],
														priorityWeight: 10 + match.priorityWeight
													});
												}
											}
										}
									} else {
										isTargetHost = false;
									}
								}
							}

							if (isTargetHost) {
								options.hostElement.cssTexts.push({
									cssText: (<CSSStyleRule>rule)[PropertySymbol.cssText],
									priorityWeight: 10
								});
							}
						}
					} else {
						for (const element of options.elements) {
							const match = QuerySelector.matches(<Element>element.element, selectorText, {
								ignoreErrors: true,
								scope: options.scopeElement?.element
							});
							if (match) {
								element.cssTexts.push({
									cssText: (<CSSStyleRule>rule)[PropertySymbol.cssText],
									priorityWeight: match.priorityWeight
								});
							}
						}
					}
				}
			} else if (
				rule.type === CSSRuleTypeEnum.mediaRule &&
				// TODO: We need to send in a predefined root font size as it will otherwise be calculated using Window.getComputedStyle(), which will cause a never ending loop. Is there another solution?
				new MediaQueryList({
					window,
					media: (<CSSMediaRule>rule).conditionText,
					rootFontSize: this.element[PropertySymbol.tagName] === 'HTML' ? 16 : null
				}).matches
			) {
				this.parseCSSRules({
					elements: options.elements,
					cssRules: (<CSSMediaRule>rule).cssRules,
					hostElement: options.hostElement,
					scopeElement: options.scopeElement
				});
			} else if (rule.type === CSSRuleTypeEnum.supportsRule) {
				if (window.CSS.supports((<CSSSupportsRule>rule).conditionText)) {
					this.parseCSSRules({
						elements: options.elements,
						cssRules: (<CSSSupportsRule>rule).cssRules,
						hostElement: options.hostElement,
						scopeElement: options.scopeElement
					});
				}
			} else if (rule.type === CSSRuleTypeEnum.containerRule) {
				if (rule instanceof CSSScopeRule) {
					const scopedElements: IStyleAndElement[] = [];
					let scope: IStyleAndElement | null = null;

					for (const element of options.elements) {
						if (scope) {
							if (rule[PropertySymbol.end]) {
								const match = QuerySelector.matches(
									<Element>element.element,
									rule[PropertySymbol.end],
									{
										ignoreErrors: true,
										scope: scope.element
									}
								);
								if (match) {
									break;
								}
							}
							scopedElements.push(element);
						} else {
							const match = QuerySelector.matches(
								<Element>element.element,
								rule[PropertySymbol.start] || ':root',
								{
									ignoreErrors: true
								}
							);
							if (match) {
								scope = element;
								scopedElements.push(element);
							}
						}
					}

					if (scopedElements.length) {
						this.parseCSSRules({
							elements: scopedElements,
							cssRules: (<CSSScopeRule>rule).cssRules,
							hostElement: options.hostElement,
							scopeElement: scope
						});
					}
				}
				// TODO: Add support for CSSContainerRule, which would require element sizes to be measured.
			}
		}
	}

	/**
	 * Parses CSS variables in a value.
	 *
	 * @param value Value.
	 * @param cssVariables CSS variables.
	 * @returns CSS value.
	 */
	private parseCSSVariablesInValue(value: string, cssVariables: { [k: string]: string }): string {
		let newValue = value;
		let match: RegExpMatchArray | null;

		while ((match = newValue.match(CSS_VARIABLE_REGEXP)) !== null) {
			// Fallback value - E.g. var(--my-var, #FFFFFF)
			if (match[2] !== undefined) {
				newValue = newValue.replace(match[0], cssVariables[match[2]] || match[3]);
			} else {
				newValue = newValue.replace(match[0], cssVariables[match[1]] || '');
			}
		}

		return newValue;
	}

	/**
	 * Parses measurements in a value.
	 *
	 * @param options Options.
	 * @param options.value Value.
	 * @param options.rootFontSize Root font size.
	 * @param options.parentFontSize Parent font size.
	 * @param [options.parentSize] Parent width.
	 * @returns CSS value.
	 */
	private parseMeasurementsInValue(options: {
		value: string;
		rootFontSize: string | number;
		parentFontSize: string | number;
		parentSize: string | number | null;
	}): string {
		if (
			new WindowBrowserContext(this.element[PropertySymbol.window]).getSettings()
				?.disableComputedStyleRendering
		) {
			return options.value;
		}

		const regexp = new RegExp(CSS_MEASUREMENT_REGEXP);
		let newValue = options.value;
		let match;

		while ((match = regexp.exec(options.value)) !== null) {
			if (match[1] !== 'px') {
				const valueInPixels = CSSMeasurementConverter.toPixels({
					window: this.element[PropertySymbol.window],
					value: match[0],
					rootFontSize: options.rootFontSize,
					parentFontSize: options.parentFontSize,
					parentSize: options.parentSize
				});

				if (valueInPixels !== null) {
					newValue = newValue.replace(match[0], valueInPixels + 'px');
				}
			}
		}

		return newValue;
	}
}<|MERGE_RESOLUTION|>--- conflicted
+++ resolved
@@ -95,33 +95,9 @@
 				const styleSheets = this.getStyleSheets(this.element[PropertySymbol.ownerDocument]);
 
 				for (const styleSheet of styleSheets) {
-<<<<<<< HEAD
 					this.parseCSSRules({
 						elements: documentElements,
 						cssRules: styleSheet.cssRules
-=======
-					const sheet = styleSheet.sheet;
-					if (sheet) {
-						this.parseCSSRules({
-							elements: documentElements,
-							rootElement:
-								(<Element>documentElements[0].element)[PropertySymbol.tagName] === 'HTML'
-									? documentElements[0]
-									: null,
-							cssRules: sheet.cssRules
-						});
-					}
-				}
-
-				for (const sheet of this.element[PropertySymbol.ownerDocument].adoptedStyleSheets) {
-					this.parseCSSRules({
-						elements: documentElements,
-						rootElement:
-							(<Element>documentElements[0].element)[PropertySymbol.tagName] === 'HTML'
-								? documentElements[0]
-								: null,
-						cssRules: sheet.cssRules
->>>>>>> cf74f5f6
 					});
 				}
 
@@ -285,7 +261,10 @@
 	 * @param root Root element.
 	 * @returns Style sheets.
 	 */
-	private getStyleSheets(root: Document | ShadowRoot): CSSStyleSheet[] {
+	private getStyleSheets(root: Document | ShadowRoot | null): CSSStyleSheet[] {
+		if (!root) {
+			return [];
+		}
 		const styleElements = <NodeList<HTMLStyleElement>>(
 			root.querySelectorAll('style,link[rel="stylesheet"]')
 		);
