import DOMException from '../exception/DOMException.js';
import * as PropertySymbol from '../PropertySymbol.js';
import HTMLElement from '../nodes/html-element/HTMLElement.js';
import Node from '../nodes/node/Node.js';

/**
 * Custom elements registry.
 */
export default class CustomElementRegistry {
	public [PropertySymbol.registry]: {
		[k: string]: { elementClass: typeof HTMLElement; extends: string };
	} = {};
	public [PropertySymbol.callbacks]: { [k: string]: (() => void)[] } = {};

	/**
	 * Validates the correctness of custom element tag names.
	 *
	 * @param localName custom element tag name.
	 * @returns boolean True, if tag name is standard compliant.
	 */
	private isValidCustomElementName(localName: string): boolean {
		// Validation criteria based on:
		// https://html.spec.whatwg.org/multipage/custom-elements.html#valid-custom-element-name
		const PCENChar =
			'[-_.]|[0-9]|[a-z]|\u{B7}|[\u{C0}-\u{D6}]|[\u{D8}-\u{F6}]' +
			'|[\u{F8}-\u{37D}]|[\u{37F}-\u{1FFF}]' +
			'|[\u{200C}-\u{200D}]|[\u{203F}-\u{2040}]|[\u{2070}-\u{218F}]' +
			'|[\u{2C00}-\u{2FEF}]|[\u{3001}-\u{D7FF}]' +
			'|[\u{F900}-\u{FDCF}]|[\u{FDF0}-\u{FFFD}]|[\u{10000}-\u{EFFFF}]';

		const PCEN = new RegExp(`^[a-z](${PCENChar})*-(${PCENChar})*$`, 'u');

		const reservedNames = [
			'annotation-xml',
			'color-profile',
			'font-face',
			'font-face-src',
			'font-face-uri',
			'font-face-format',
			'font-face-name',
			'missing-glyph'
		];
		return PCEN.test(localName) && !reservedNames.includes(localName);
	}

	/**
	 * Defines a custom element class.
	 *
	 * @param localName Tag name of element.
	 * @param elementClass Element class.
	 * @param [options] Options.
	 * @param options.extends
	 */
	public define(
		localName: string,
		elementClass: typeof HTMLElement,
		options?: { extends: string }
	): void {
		if (!this.isValidCustomElementName(localName)) {
			throw new DOMException(
				"Failed to execute 'define' on 'CustomElementRegistry': \"" +
					localName +
					'" is not a valid custom element name.'
			);
		}

<<<<<<< HEAD
		if (this._registry[localName]) {
			throw new DOMException(`Custom Element: "${localName}" already defined.`);
		}

		const otherName = this.getName(elementClass);
		if (otherName) {
			throw new DOMException(`Custom Element already defined as "${otherName}".`);
		}

		this._registry[localName] = {
=======
		this[PropertySymbol.registry][upperTagName] = {
>>>>>>> 6cbcc10a
			elementClass,
			extends: options && options.extends ? options.extends.toLowerCase() : null
		};

		// ObservedAttributes should only be called once by CustomElementRegistry (see #117)
		if (elementClass.prototype.attributeChangedCallback) {
			elementClass[PropertySymbol.observedAttributes] = elementClass.observedAttributes;
		}

<<<<<<< HEAD
		if (this._callbacks[localName]) {
			const callbacks = this._callbacks[localName];
			delete this._callbacks[localName];
=======
		if (this[PropertySymbol.callbacks][upperTagName]) {
			const callbacks = this[PropertySymbol.callbacks][upperTagName];
			delete this[PropertySymbol.callbacks][upperTagName];
>>>>>>> 6cbcc10a
			for (const callback of callbacks) {
				callback();
			}
		}
	}

	/**
	 * Returns a defined element class.
	 *
	 * @param localName Tag name of element.
	 * @param HTMLElement Class defined.
	 */
<<<<<<< HEAD
	public get(localName: string): typeof HTMLElement {
		return this._registry[localName] ? this._registry[localName].elementClass : undefined;
=======
	public get(tagName: string): typeof HTMLElement {
		const upperTagName = tagName.toUpperCase();
		return this[PropertySymbol.registry][upperTagName]
			? this[PropertySymbol.registry][upperTagName].elementClass
			: undefined;
>>>>>>> 6cbcc10a
	}

	/**
	 * Upgrades a custom element directly, even before it is connected to its shadow root.
	 *
	 * Not implemented yet.
	 *
	 * @param _root Root node.
	 */
	public upgrade(_root: Node): void {
		// Do nothing
	}

	/**
	 * When defined.
	 *
	 * @param localName Tag name of element.
	 * @returns Promise.
	 */
	public whenDefined(localName: string): Promise<void> {
		if (!this.isValidCustomElementName(localName)) {
			return Promise.reject(new DOMException(`Invalid custom element name: "${localName}"`));
		}
		if (this.get(localName)) {
			return Promise.resolve();
		}
		return new Promise((resolve) => {
<<<<<<< HEAD
			this._callbacks[localName] = this._callbacks[localName] || [];
			this._callbacks[localName].push(resolve);
=======
			this[PropertySymbol.callbacks][upperTagName] =
				this[PropertySymbol.callbacks][upperTagName] || [];
			this[PropertySymbol.callbacks][upperTagName].push(resolve);
>>>>>>> 6cbcc10a
		});
	}

	/**
	 * Reverse lookup searching for tagName by given element class.
	 *
	 * @param elementClass Class constructor.
	 * @returns Found Tag name or `null`.
	 */
	public getName(elementClass: typeof HTMLElement): string | null {
		const localName = Object.keys(this._registry).find(
			(k) => this._registry[k].elementClass === elementClass
		);
		return !!localName ? localName : null;
	}
}<|MERGE_RESOLUTION|>--- conflicted
+++ resolved
@@ -13,12 +13,107 @@
 	public [PropertySymbol.callbacks]: { [k: string]: (() => void)[] } = {};
 
 	/**
+	 * Defines a custom element class.
+	 *
+	 * @param name Tag name of element.
+	 * @param elementClass Element class.
+	 * @param [options] Options.
+	 * @param [options.extends] Extends tag name.
+	 */
+	public define(
+		name: string,
+		elementClass: typeof HTMLElement,
+		options?: { extends?: string }
+	): void {
+		if (!this.#isValidCustomElementName(name)) {
+			throw new DOMException(
+				"Failed to execute 'define' on 'CustomElementRegistry': \"" +
+					name +
+					'" is not a valid custom element name.'
+			);
+		}
+
+		this[PropertySymbol.registry][name] = {
+			elementClass,
+			extends: options && options.extends ? options.extends.toLowerCase() : null
+		};
+
+		// ObservedAttributes should only be called once by CustomElementRegistry (see #117)
+		if (elementClass.prototype.attributeChangedCallback) {
+			elementClass[PropertySymbol.observedAttributes] = elementClass.observedAttributes;
+		}
+
+		if (this[PropertySymbol.callbacks][name]) {
+			const callbacks = this[PropertySymbol.callbacks][name];
+			delete this[PropertySymbol.callbacks][name];
+			for (const callback of callbacks) {
+				callback();
+			}
+		}
+	}
+
+	/**
+	 * Returns a defined element class.
+	 *
+	 * @param name Tag name of element.
+	 * @returns HTMLElement Class defined or undefined.
+	 */
+	public get(name: string): typeof HTMLElement {
+		return this[PropertySymbol.registry][name]?.elementClass;
+	}
+
+	/**
+	 * Upgrades a custom element directly, even before it is connected to its shadow root.
+	 *
+	 * Not implemented yet.
+	 *
+	 * @param _root Root node.
+	 */
+	public upgrade(_root: Node): void {
+		// Do nothing
+	}
+
+	/**
+	 * When defined.
+	 *
+	 * @param name Tag name of element.
+	 */
+	public whenDefined(name: string): Promise<void> {
+		if (!this.#isValidCustomElementName(name)) {
+			return Promise.reject(new DOMException(`Invalid custom element name: "${name}"`));
+		}
+		if (this.get(name)) {
+			return Promise.resolve();
+		}
+		return new Promise((resolve) => {
+			this[PropertySymbol.callbacks][name] = this[PropertySymbol.callbacks][name] || [];
+			this[PropertySymbol.callbacks][name].push(resolve);
+		});
+	}
+
+	/**
+	 * Reverse lookup searching for name by given element class.
+	 *
+	 * @param elementClass Class constructor.
+	 * @returns Found tag name or `null`.
+	 */
+	public getName(elementClass: typeof HTMLElement): string | null {
+		// For loops are faster than find()
+		for (const name of Object.keys(this[PropertySymbol.registry])) {
+			if (this[PropertySymbol.registry][name].elementClass === elementClass) {
+				return name;
+			}
+		}
+		return null;
+	}
+
+	/**
 	 * Validates the correctness of custom element tag names.
 	 *
-	 * @param localName custom element tag name.
-	 * @returns boolean True, if tag name is standard compliant.
+	 * @param name Custom element tag name.
+	 * @returns True, if tag name is standard compliant.
 	 */
-	private isValidCustomElementName(localName: string): boolean {
+	#isValidCustomElementName(name: string): boolean {
 		// Validation criteria based on:
 		// https://html.spec.whatwg.org/multipage/custom-elements.html#valid-custom-element-name
 		const PCENChar =
@@ -40,132 +135,6 @@
 			'font-face-name',
 			'missing-glyph'
 		];
-		return PCEN.test(localName) && !reservedNames.includes(localName);
-	}
-
-	/**
-	 * Defines a custom element class.
-	 *
-	 * @param localName Tag name of element.
-	 * @param elementClass Element class.
-	 * @param [options] Options.
-	 * @param options.extends
-	 */
-	public define(
-		localName: string,
-		elementClass: typeof HTMLElement,
-		options?: { extends: string }
-	): void {
-		if (!this.isValidCustomElementName(localName)) {
-			throw new DOMException(
-				"Failed to execute 'define' on 'CustomElementRegistry': \"" +
-					localName +
-					'" is not a valid custom element name.'
-			);
-		}
-
-<<<<<<< HEAD
-		if (this._registry[localName]) {
-			throw new DOMException(`Custom Element: "${localName}" already defined.`);
-		}
-
-		const otherName = this.getName(elementClass);
-		if (otherName) {
-			throw new DOMException(`Custom Element already defined as "${otherName}".`);
-		}
-
-		this._registry[localName] = {
-=======
-		this[PropertySymbol.registry][upperTagName] = {
->>>>>>> 6cbcc10a
-			elementClass,
-			extends: options && options.extends ? options.extends.toLowerCase() : null
-		};
-
-		// ObservedAttributes should only be called once by CustomElementRegistry (see #117)
-		if (elementClass.prototype.attributeChangedCallback) {
-			elementClass[PropertySymbol.observedAttributes] = elementClass.observedAttributes;
-		}
-
-<<<<<<< HEAD
-		if (this._callbacks[localName]) {
-			const callbacks = this._callbacks[localName];
-			delete this._callbacks[localName];
-=======
-		if (this[PropertySymbol.callbacks][upperTagName]) {
-			const callbacks = this[PropertySymbol.callbacks][upperTagName];
-			delete this[PropertySymbol.callbacks][upperTagName];
->>>>>>> 6cbcc10a
-			for (const callback of callbacks) {
-				callback();
-			}
-		}
-	}
-
-	/**
-	 * Returns a defined element class.
-	 *
-	 * @param localName Tag name of element.
-	 * @param HTMLElement Class defined.
-	 */
-<<<<<<< HEAD
-	public get(localName: string): typeof HTMLElement {
-		return this._registry[localName] ? this._registry[localName].elementClass : undefined;
-=======
-	public get(tagName: string): typeof HTMLElement {
-		const upperTagName = tagName.toUpperCase();
-		return this[PropertySymbol.registry][upperTagName]
-			? this[PropertySymbol.registry][upperTagName].elementClass
-			: undefined;
->>>>>>> 6cbcc10a
-	}
-
-	/**
-	 * Upgrades a custom element directly, even before it is connected to its shadow root.
-	 *
-	 * Not implemented yet.
-	 *
-	 * @param _root Root node.
-	 */
-	public upgrade(_root: Node): void {
-		// Do nothing
-	}
-
-	/**
-	 * When defined.
-	 *
-	 * @param localName Tag name of element.
-	 * @returns Promise.
-	 */
-	public whenDefined(localName: string): Promise<void> {
-		if (!this.isValidCustomElementName(localName)) {
-			return Promise.reject(new DOMException(`Invalid custom element name: "${localName}"`));
-		}
-		if (this.get(localName)) {
-			return Promise.resolve();
-		}
-		return new Promise((resolve) => {
-<<<<<<< HEAD
-			this._callbacks[localName] = this._callbacks[localName] || [];
-			this._callbacks[localName].push(resolve);
-=======
-			this[PropertySymbol.callbacks][upperTagName] =
-				this[PropertySymbol.callbacks][upperTagName] || [];
-			this[PropertySymbol.callbacks][upperTagName].push(resolve);
->>>>>>> 6cbcc10a
-		});
-	}
-
-	/**
-	 * Reverse lookup searching for tagName by given element class.
-	 *
-	 * @param elementClass Class constructor.
-	 * @returns Found Tag name or `null`.
-	 */
-	public getName(elementClass: typeof HTMLElement): string | null {
-		const localName = Object.keys(this._registry).find(
-			(k) => this._registry[k].elementClass === elementClass
-		);
-		return !!localName ? localName : null;
+		return PCEN.test(name) && !reservedNames.includes(name);
 	}
 }