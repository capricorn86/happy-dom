import IResponse from './types/IResponse.js';
import * as PropertySymbol from '../PropertySymbol.js';
import IBlob from '../file/IBlob.js';
import IResponseInit from './types/IResponseInit.js';
import IResponseBody from './types/IResponseBody.js';
import Headers from './Headers.js';
import IHeaders from './types/IHeaders.js';
import { URLSearchParams } from 'url';
import URL from '../url/URL.js';
import Blob from '../file/Blob.js';
import { ReadableStream } from 'stream/web';
import FormData from '../form-data/FormData.js';
import FetchBodyUtility from './utilities/FetchBodyUtility.js';
import DOMException from '../exception/DOMException.js';
import DOMExceptionNameEnum from '../exception/DOMExceptionNameEnum.js';
import MultipartFormDataParser from './multipart/MultipartFormDataParser.js';
import IBrowserWindow from '../window/IBrowserWindow.js';
import IBrowserFrame from '../browser/types/IBrowserFrame.js';
import ICachedResponse from './cache/response/ICachedResponse.js';

const REDIRECT_STATUS_CODES = [301, 302, 303, 307, 308];

/**
 * Fetch response.
 *
 * Based on:
 * https://github.com/node-fetch/node-fetch/blob/main/src/response.js (MIT)
 *
 * @see https://developer.mozilla.org/en-US/docs/Web/API/Response/Response
 */
export default class Response implements IResponse {
	// Needs to be injected by sub-class.
	protected static [PropertySymbol.window]: IBrowserWindow;

	// Public properties
	public readonly body: ReadableStream | null = null;
	public readonly bodyUsed = false;
	public readonly redirected = false;
	public readonly type: 'basic' | 'cors' | 'default' | 'error' | 'opaque' | 'opaqueredirect' =
		'basic';
	public readonly url: string = '';
	public readonly status: number;
	public readonly statusText: string;
	public readonly ok: boolean;
	public readonly headers: IHeaders;
	public [PropertySymbol.cachedResponse]: ICachedResponse | null = null;
	public readonly [PropertySymbol.buffer]: Buffer | null = null;
	readonly #window: IBrowserWindow;
	readonly #browserFrame: IBrowserFrame;

	/**
	 * Constructor.
	 *
	 * @param injected Injected properties.
	 * @param input Input.
	 * @param injected.window
	 * @param body
	 * @param injected.browserFrame
	 * @param [init] Init.
	 */
	constructor(
		injected: { window: IBrowserWindow; browserFrame: IBrowserFrame },
		body?: IResponseBody,
		init?: IResponseInit
	) {
		this.#window = injected.window;
		this.#browserFrame = injected.browserFrame;
		this.status = init?.status !== undefined ? init.status : 200;
		this.statusText = init?.statusText || '';
		this.ok = this.status >= 200 && this.status < 300;
		this.headers = new Headers(init?.headers);

		// "Set-Cookie" and "Set-Cookie2" are not allowed in response headers according to spec.
		this.headers.delete('Set-Cookie');
		this.headers.delete('Set-Cookie2');

		if (body) {
			const { stream, buffer, contentType } = FetchBodyUtility.getBodyStream(body);
			this.body = stream;

			if (buffer) {
				this[PropertySymbol.buffer] = buffer;
			}

			if (contentType && !this.headers.has('Content-Type')) {
				this.headers.set('Content-Type', contentType);
			}
		}
	}

	/**
	 * Returns string tag.
	 *
	 * @returns String tag.
	 */
	public get [Symbol.toStringTag](): string {
		return 'Response';
	}

	/**
	 * Returns array buffer.
	 *
	 * @returns Array buffer.
	 */
	public async arrayBuffer(): Promise<ArrayBuffer> {
		if (this.bodyUsed) {
			throw new DOMException(
				`Body has already been used for "${this.url}".`,
				DOMExceptionNameEnum.invalidStateError
			);
		}

		(<boolean>this.bodyUsed) = true;

		let buffer: Buffer | null = this[PropertySymbol.buffer];

		if (!buffer) {
			const taskID = this.#browserFrame[PropertySymbol.asyncTaskManager].startTask();

			try {
				buffer = await FetchBodyUtility.consumeBodyStream(this.body);
			} catch (error) {
				this.#browserFrame[PropertySymbol.asyncTaskManager].endTask(taskID);
				throw error;
			}

			this.#browserFrame[PropertySymbol.asyncTaskManager].endTask(taskID);
		}

		this.#storeBodyInCache(buffer);

		return buffer.buffer.slice(buffer.byteOffset, buffer.byteOffset + buffer.byteLength);
	}

	/**
	 * Returns blob.
	 *
	 * @returns Blob.
	 */
	public async blob(): Promise<IBlob> {
		const type = this.headers.get('Content-Type') || '';
		const buffer = await this.arrayBuffer();

		return new Blob([buffer], { type });
	}

	/**
	 * Returns buffer.
	 *
	 * @returns Buffer.
	 */
	public async buffer(): Promise<Buffer> {
		if (this.bodyUsed) {
			throw new DOMException(
				`Body has already been used for "${this.url}".`,
				DOMExceptionNameEnum.invalidStateError
			);
		}

		(<boolean>this.bodyUsed) = true;

		let buffer: Buffer | null = this[PropertySymbol.buffer];

		if (!buffer) {
			const taskID = this.#browserFrame[PropertySymbol.asyncTaskManager].startTask();
			try {
				buffer = await FetchBodyUtility.consumeBodyStream(this.body);
			} catch (error) {
				this.#browserFrame[PropertySymbol.asyncTaskManager].endTask(taskID);
				throw error;
			}
			this.#browserFrame[PropertySymbol.asyncTaskManager].endTask(taskID);
		}

		this.#storeBodyInCache(buffer);

		return buffer;
	}

	/**
	 * Returns text.
	 *
	 * @returns Text.
	 */
	public async text(): Promise<string> {
		if (this.bodyUsed) {
			throw new DOMException(
				`Body has already been used for "${this.url}".`,
				DOMExceptionNameEnum.invalidStateError
			);
		}

		(<boolean>this.bodyUsed) = true;

		let buffer: Buffer | null = this[PropertySymbol.buffer];

		if (!buffer) {
			const taskID = this.#browserFrame[PropertySymbol.asyncTaskManager].startTask();
			try {
				buffer = await FetchBodyUtility.consumeBodyStream(this.body);
			} catch (error) {
				this.#browserFrame[PropertySymbol.asyncTaskManager].endTask(taskID);
				throw error;
			}
			this.#browserFrame[PropertySymbol.asyncTaskManager].endTask(taskID);
		}

		this.#storeBodyInCache(buffer);

		return new TextDecoder().decode(buffer);
	}

	/**
	 * Returns json.
	 *
	 * @returns JSON.
	 */
	public async json(): Promise<string> {
		const text = await this.text();
		return JSON.parse(text);
	}

	/**
	 * Returns form data.
	 *
	 * @returns Form data.
	 */
	public async formData(): Promise<FormData> {
		const contentType = this.headers.get('Content-Type');

		if (contentType?.startsWith('application/x-www-form-urlencoded')) {
			const formData = new FormData();
			const text = await this.text();
			const parameters = new URLSearchParams(text);

			for (const [name, value] of parameters) {
				formData.append(name, value);
			}

			return formData;
		}

		const taskID = this.#browserFrame[PropertySymbol.asyncTaskManager].startTask();
		let formData: FormData;
		let buffer: Buffer;

		try {
			const result = await MultipartFormDataParser.streamToFormData(this.body, contentType);
			formData = result.formData;
			buffer = result.buffer;
		} catch (error) {
			this.#browserFrame[PropertySymbol.asyncTaskManager].endTask(taskID);
			throw error;
		}

		this.#storeBodyInCache(buffer);

		this.#browserFrame[PropertySymbol.asyncTaskManager].endTask(taskID);

		return formData;
	}

	/**
	 * Clones request.
	 *
	 * @returns Clone.
	 */
	public clone(): Response {
		const response = new this.#window.Response(this.body, {
			status: this.status,
			statusText: this.statusText,
			headers: this.headers
		});

		(<number>response.status) = this.status;
		(<string>response.statusText) = this.statusText;
		(<boolean>response.ok) = this.ok;
<<<<<<< HEAD
		(<Headers>response.headers) = new Headers(this.headers);
		(<ReadableStream>response.body) = this.body;
=======
>>>>>>> e6914c67
		(<boolean>response.bodyUsed) = this.bodyUsed;
		(<boolean>response.redirected) = this.redirected;
		(<string>response.type) = this.type;
		(<string>response.url) = this.url;

		return response;
	}

	/**
	 * Stores body in cache.
	 *
	 * @param buffer Buffer.
	 */
	#storeBodyInCache(buffer: Buffer): void {
		if (this[PropertySymbol.cachedResponse]?.response?.waitingForBody) {
			this[PropertySymbol.cachedResponse].response.body = buffer;
			this[PropertySymbol.cachedResponse].response.waitingForBody = false;
		}
	}

	/**
	 * Returns a redirect response.
	 *
	 * @param url URL.
	 * @param status Status code.
	 * @returns Response.
	 */
	public static redirect(url: string, status = 302): Response {
		if (!REDIRECT_STATUS_CODES.includes(status)) {
			throw new DOMException(
				'Failed to create redirect response: Invalid redirect status code.',
				DOMExceptionNameEnum.invalidStateError
			);
		}

		return new this[PropertySymbol.window].Response(null, {
			headers: {
				location: new URL(url).toString()
			},
			status
		});
	}

	/**
	 * Returns an error response.
	 *
	 * @param url URL.
	 * @param status Status code.
	 * @returns Response.
	 */
	public static error(): Response {
		const response = new this[PropertySymbol.window].Response(null, { status: 0, statusText: '' });
		(<string>response.type) = 'error';
		return response;
	}

	/**
	 * Returns an JSON response.
	 *
	 * @param injected Injected properties.
	 * @param data Data.
	 * @param [init] Init.
	 * @returns Response.
	 */
	public static json(data: object, init?: IResponseInit): Response {
		const body = JSON.stringify(data);

		if (body === undefined) {
			throw new TypeError('data is not JSON serializable');
		}

		const headers = new this[PropertySymbol.window].Headers(init && init.headers);

		if (!headers.has('Content-Type')) {
			headers.set('Content-Type', 'application/json');
		}

		return new this[PropertySymbol.window].Response(body, {
			status: 200,
			...init,
			headers
		});
	}
}<|MERGE_RESOLUTION|>--- conflicted
+++ resolved
@@ -17,6 +17,7 @@
 import IBrowserWindow from '../window/IBrowserWindow.js';
 import IBrowserFrame from '../browser/types/IBrowserFrame.js';
 import ICachedResponse from './cache/response/ICachedResponse.js';
+import { Buffer } from 'buffer';
 
 const REDIRECT_STATUS_CODES = [301, 302, 303, 307, 308];
 
@@ -275,11 +276,8 @@
 		(<number>response.status) = this.status;
 		(<string>response.statusText) = this.statusText;
 		(<boolean>response.ok) = this.ok;
-<<<<<<< HEAD
 		(<Headers>response.headers) = new Headers(this.headers);
 		(<ReadableStream>response.body) = this.body;
-=======
->>>>>>> e6914c67
 		(<boolean>response.bodyUsed) = this.bodyUsed;
 		(<boolean>response.redirected) = this.redirected;
 		(<string>response.type) = this.type;
