import FormData from '../../form-data/FormData.js';
<<<<<<< HEAD
import { ReadableStream } from 'stream/web';
=======
import * as PropertySymbol from '../../PropertySymbol.js';
import Stream from 'stream';
>>>>>>> e6914c67
import MultipartReader from './MultipartReader.js';
import DOMException from '../../exception/DOMException.js';
import DOMExceptionNameEnum from '../../exception/DOMExceptionNameEnum.js';

/**
 * Multipart form data factory.
 *
 * Based on:
 * https://github.com/node-fetch/node-fetch/blob/main/src/utils/multipart-parser.js (MIT)
 */
export default class MultipartFormDataParser {
	/**
	 * Returns form data.
	 *
	 * @param body Body.
	 * @param contentType Content type header value.
	 * @returns Form data.
	 */
	public static async streamToFormData(
		body: ReadableStream,
		contentType: string
	): Promise<{ formData: FormData; buffer: Buffer }> {
		if (!/multipart/i.test(contentType)) {
			throw new DOMException(
				`Failed to build FormData object: The "content-type" header isn't of type "multipart/form-data".`,
				DOMExceptionNameEnum.invalidStateError
			);
		}

		const match = contentType.match(/boundary=(?:"([^"]+)"|([^;]+))/i);

		if (!match) {
			throw new DOMException(
				`Failed to build FormData object: The "content-type" header doesn't contain any multipart boundary.`,
				DOMExceptionNameEnum.invalidStateError
			);
		}

		const bodyReader = body.getReader();
		const reader = new MultipartReader(match[1] || match[2]);
		const chunks = [];
		let buffer: Buffer;
		let bytes = 0;

<<<<<<< HEAD
		let readResult = await bodyReader.read();

		while (!readResult.done) {
			reader.write(readResult.value);
			readResult = await bodyReader.read();
=======
		try {
			for await (const chunk of body) {
				reader.write(chunk);
				bytes += chunk.length;
				chunks.push(chunk);
			}
		} catch (error) {
			if (error instanceof DOMException) {
				throw error;
			}
			throw new DOMException(
				`Failed to read response body. Error: ${error.message}.`,
				DOMExceptionNameEnum.encodingError
			);
		}

		if (
			(<Stream.Readable>body).readableEnded === false ||
			(<Stream.Readable>body)['_readableState']?.ended === false
		) {
			throw new DOMException(
				`Premature close of server response.`,
				DOMExceptionNameEnum.invalidStateError
			);
		}

		try {
			buffer =
				typeof chunks[0] === 'string' ? Buffer.from(chunks.join('')) : Buffer.concat(chunks, bytes);
		} catch (error) {
			throw new DOMException(
				`Could not create Buffer from response body. Error: ${error.message}.`,
				DOMExceptionNameEnum.invalidStateError
			);
>>>>>>> e6914c67
		}

		return {
			formData: reader.end(),
			buffer
		};
	}

	/**
	 * Converts a FormData object to a ReadableStream.
	 *
	 * @param formData FormData.
	 * @returns Stream and type.
	 */
	public static formDataToStream(formData: FormData): {
		contentType: string;
		contentLength: number;
		buffer: Buffer;
		stream: ReadableStream;
	} {
		const boundary = '----HappyDOMFormDataBoundary' + Math.random().toString(36);
		const chunks: Buffer[] = [];
		const prefix = `--${boundary}\r\nContent-Disposition: form-data; name="`;

		for (const [name, value] of formData) {
			if (typeof value === 'string') {
				chunks.push(
					Buffer.from(
						`${prefix}${this.escapeName(name)}"\r\n\r\n${value.replace(
							/\r(?!\n)|(?<!\r)\n/g,
							'\r\n'
						)}\r\n`
					)
				);
			} else {
				chunks.push(
					Buffer.from(
						`${prefix}${this.escapeName(name)}"; filename="${this.escapeName(
							value.name,
							true
						)}"\r\nContent-Type: ${value.type || 'application/octet-stream'}\r\n\r\n`
					)
				);
				chunks.push(value[PropertySymbol.buffer]);
				chunks.push(Buffer.from('\r\n'));
			}
		}

		const buffer = Buffer.concat(chunks);

		return {
			contentType: `multipart/form-data; boundary=${boundary}`,
			contentLength: buffer.length,
			buffer,
			stream: new ReadableStream({
				start(controller) {
					controller.enqueue(buffer);
					controller.close();
				}
			})
		};
	}

	/**
	 * Escapes a form data entry name.
	 *
	 * @param name Name.
	 * @param filename Whether it is a filename.
	 * @returns Escaped name.
	 */
	private static escapeName(name: string, filename = false): string {
		return (filename ? name : name.replace(/\r?\n|\r/g, '\r\n'))
			.replace(/\n/g, '%0A')
			.replace(/\r/g, '%0D')
			.replace(/"/g, '%22');
	}
}<|MERGE_RESOLUTION|>--- conflicted
+++ resolved
@@ -1,13 +1,10 @@
 import FormData from '../../form-data/FormData.js';
-<<<<<<< HEAD
 import { ReadableStream } from 'stream/web';
-=======
 import * as PropertySymbol from '../../PropertySymbol.js';
-import Stream from 'stream';
->>>>>>> e6914c67
 import MultipartReader from './MultipartReader.js';
 import DOMException from '../../exception/DOMException.js';
 import DOMExceptionNameEnum from '../../exception/DOMExceptionNameEnum.js';
+import { Buffer } from 'buffer';
 
 /**
  * Multipart form data factory.
@@ -49,37 +46,11 @@
 		let buffer: Buffer;
 		let bytes = 0;
 
-<<<<<<< HEAD
 		let readResult = await bodyReader.read();
 
 		while (!readResult.done) {
 			reader.write(readResult.value);
 			readResult = await bodyReader.read();
-=======
-		try {
-			for await (const chunk of body) {
-				reader.write(chunk);
-				bytes += chunk.length;
-				chunks.push(chunk);
-			}
-		} catch (error) {
-			if (error instanceof DOMException) {
-				throw error;
-			}
-			throw new DOMException(
-				`Failed to read response body. Error: ${error.message}.`,
-				DOMExceptionNameEnum.encodingError
-			);
-		}
-
-		if (
-			(<Stream.Readable>body).readableEnded === false ||
-			(<Stream.Readable>body)['_readableState']?.ended === false
-		) {
-			throw new DOMException(
-				`Premature close of server response.`,
-				DOMExceptionNameEnum.invalidStateError
-			);
 		}
 
 		try {
@@ -90,7 +61,6 @@
 				`Could not create Buffer from response body. Error: ${error.message}.`,
 				DOMExceptionNameEnum.invalidStateError
 			);
->>>>>>> e6914c67
 		}
 
 		return {
