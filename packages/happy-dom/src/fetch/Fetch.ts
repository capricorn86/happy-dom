import IRequestInit from './types/IRequestInit.js';
import * as PropertySymbol from '../PropertySymbol.js';
import IResponse from './types/IResponse.js';
import IRequestInfo from './types/IRequestInfo.js';
import Headers from './Headers.js';
import FetchRequestReferrerUtility from './utilities/FetchRequestReferrerUtility.js';
import DOMException from '../exception/DOMException.js';
import DOMExceptionNameEnum from '../exception/DOMExceptionNameEnum.js';
import HTTP, { IncomingMessage } from 'http';
import HTTPS from 'https';
import Zlib from 'zlib';
import URL from '../url/URL.js';
import { Socket } from 'net';
import Stream from 'stream';
import DataURIParser from './data-uri/DataURIParser.js';
import FetchCORSUtility from './utilities/FetchCORSUtility.js';
<<<<<<< HEAD
import CookieJar from '../cookie/CookieJar.js';
import { ReadableStream } from 'stream/web';
=======
import Request from './Request.js';
import Response from './Response.js';
import Event from '../event/Event.js';
import AbortSignal from './AbortSignal.js';
import IBrowserFrame from '../browser/types/IBrowserFrame.js';
import IBrowserWindow from '../window/IBrowserWindow.js';
import CachedResponseStateEnum from './cache/response/CachedResponseStateEnum.js';
import FetchRequestHeaderUtility from './utilities/FetchRequestHeaderUtility.js';
import FetchRequestValidationUtility from './utilities/FetchRequestValidationUtility.js';
import FetchResponseRedirectUtility from './utilities/FetchResponseRedirectUtility.js';
import FetchResponseHeaderUtility from './utilities/FetchResponseHeaderUtility.js';
import FetchHTTPSCertificate from './certificate/FetchHTTPSCertificate.js';
>>>>>>> e6914c67

const LAST_CHUNK = Buffer.from('0\r\n\r\n');

/**
 * Wraps a Node.js stream into a browser-compatible ReadableStream.
 *
 * Enables the use of Node.js streams where browser ReadableStreams are required.
 * Handles 'data', 'end', and 'error' events from the Node.js stream.
 *
 * @param nodeStream The Node.js stream to be converted.
 * @returns ReadableStream
 */
function nodeToWebStream(nodeStream): ReadableStream {
	return new ReadableStream({
		start(controller) {
			nodeStream.on('data', (chunk) => {
				controller.enqueue(chunk);
			});

			nodeStream.on('end', () => {
				controller.close();
			});

			nodeStream.on('error', (err) => {
				controller.error(err);
			});
		}
	});
}

/**
 * Handles fetch requests.
 *
 * Based on:
 * https://github.com/node-fetch/node-fetch/blob/main/src/index.js
 *
 * @see https://fetch.spec.whatwg.org/#http-network-fetch
 */
export default class Fetch {
	private reject: (reason: Error) => void | null = null;
	private resolve: (value: IResponse | Promise<IResponse>) => void | null = null;
	private listeners = {
		onSignalAbort: this.onSignalAbort.bind(this)
	};
	private isChunkedTransfer = false;
	private isProperLastChunkReceived = false;
	private previousChunk: Buffer | null = null;
	private nodeRequest: HTTP.ClientRequest | null = null;
	private response: Response | null = null;
	private responseHeaders: Headers | null = null;
	private request: Request;
	private redirectCount = 0;
	private disableCache: boolean;
	private disableCrossOriginPolicy: boolean;
	#browserFrame: IBrowserFrame;
	#window: IBrowserWindow;

	/**
	 * Constructor.
	 *
	 * @param options Options.
	 * @param options.browserFrame Browser frame.
	 * @param options.window Window.
	 * @param options.url URL.
	 * @param [options.init] Init.
	 * @param [options.redirectCount] Redirect count.
	 * @param [options.contentType] Content Type.
	 * @param [options.disableCache] Disables the use of cached responses. It will still store the response in the cache.
	 * @param [options.disableCrossOriginPolicy] Disables the Cross-Origin policy.
	 */
	constructor(options: {
		browserFrame: IBrowserFrame;
		window: IBrowserWindow;
		url: IRequestInfo;
		init?: IRequestInit;
		redirectCount?: number;
		contentType?: string;
		disableCache?: boolean;
		disableCrossOriginPolicy?: boolean;
	}) {
		this.#browserFrame = options.browserFrame;
		this.#window = options.window;
		this.request =
			typeof options.url === 'string' || options.url instanceof URL
				? new options.browserFrame.window.Request(options.url, options.init)
				: <Request>options.url;
		if (options.contentType) {
			(<string>this.request[PropertySymbol.contentType]) = options.contentType;
		}
		this.redirectCount = options.redirectCount ?? 0;
		this.disableCache = options.disableCache ?? false;
		this.disableCrossOriginPolicy = options.disableCrossOriginPolicy ?? false;
	}

	/**
	 * Sends request.
	 *
	 * @returns Response.
	 */
	public async send(): Promise<IResponse> {
		FetchRequestReferrerUtility.prepareRequest(this.#window.location, this.request);
		FetchRequestValidationUtility.validateSchema(this.request);

		if (this.request.signal.aborted) {
			throw new DOMException('The operation was aborted.', DOMExceptionNameEnum.abortError);
		}

		if (this.request[PropertySymbol.url].protocol === 'data:') {
			const result = DataURIParser.parse(this.request.url);
			this.response = new this.#window.Response(result.buffer, {
				headers: { 'Content-Type': result.type }
			});
			return this.response;
		}

		// Security check for "https" to "http" requests.
		if (
			this.request[PropertySymbol.url].protocol === 'http:' &&
			this.#window.location.protocol === 'https:'
		) {
			throw new DOMException(
				`Mixed Content: The page at '${this.#window.location.href}' was loaded over HTTPS, but requested an insecure XMLHttpRequest endpoint '${this.request.url}'. This request has been blocked; the content must be served over HTTPS.`,
				DOMExceptionNameEnum.securityError
			);
		}

		if (!this.disableCache) {
			const cachedResponse = await this.getCachedResponse();

			if (cachedResponse) {
				return cachedResponse;
			}
		}

		if (!this.disableCrossOriginPolicy) {
			const compliesWithCrossOriginPolicy = await this.compliesWithCrossOriginPolicy();

			if (!compliesWithCrossOriginPolicy) {
				this.#window.console.warn(
					`Cross-Origin Request Blocked: The Same Origin Policy dissallows reading the remote resource at "${this.request.url}".`
				);
				throw new DOMException(
					`Cross-Origin Request Blocked: The Same Origin Policy dissallows reading the remote resource at "${this.request.url}".`,
					DOMExceptionNameEnum.networkError
				);
			}
		}

		return await this.sendRequest();
	}

	/**
	 * Returns cached response.
	 *
	 * @returns Response.
	 */
	private async getCachedResponse(): Promise<IResponse | null> {
		if (this.disableCache) {
			return null;
		}

		let cachedResponse = this.#browserFrame.page.context.responseCache.get(this.request);

		if (!cachedResponse || cachedResponse.response.waitingForBody) {
			return null;
		}

		if (cachedResponse.state === CachedResponseStateEnum.stale) {
			const headers = new Headers(cachedResponse.request.headers);

			if (cachedResponse.etag) {
				headers.set('If-None-Match', cachedResponse.etag);
			} else {
				if (!cachedResponse.lastModified) {
					return null;
				}
				headers.set('If-Modified-Since', new Date(cachedResponse.lastModified).toUTCString());
			}

			const fetch = new Fetch({
				browserFrame: this.#browserFrame,
				window: this.#window,
				url: this.request.url,
				init: { headers, method: cachedResponse.request.method },
				disableCache: true,
				disableCrossOriginPolicy: true
			});

			if (cachedResponse.etag || !cachedResponse.staleWhileRevalidate) {
				const validateResponse = <Response>await fetch.send();
				const body = validateResponse.status !== 304 ? await validateResponse.buffer() : null;

				cachedResponse = this.#browserFrame.page.context.responseCache.add(this.request, {
					...validateResponse,
					body,
					waitingForBody: false
				});

				if (validateResponse.status !== 304) {
					const response = new this.#window.Response(body, {
						status: validateResponse.status,
						statusText: validateResponse.statusText,
						headers: validateResponse.headers
					});
					(<string>response.url) = validateResponse.url;
					response[PropertySymbol.cachedResponse] = cachedResponse;

					return response;
				}
			} else {
				fetch.send().then((response) => {
					response.buffer().then((body: Buffer) => {
						this.#browserFrame.page.context.responseCache.add(this.request, {
							...response,
							body,
							waitingForBody: false
						});
					});
				});
			}
		}

		if (!cachedResponse || cachedResponse.response.waitingForBody) {
			return null;
		}

		const response = new this.#window.Response(cachedResponse.response.body, {
			status: cachedResponse.response.status,
			statusText: cachedResponse.response.statusText,
			headers: cachedResponse.response.headers
		});
		(<string>response.url) = cachedResponse.response.url;
		response[PropertySymbol.cachedResponse] = cachedResponse;

		return response;
	}

	/**
	 * Checks if the request complies with the Cross-Origin policy.
	 *
	 * @returns True if it complies with the policy.
	 */
	private async compliesWithCrossOriginPolicy(): Promise<boolean> {
		if (
			this.disableCrossOriginPolicy ||
			!FetchCORSUtility.isCORS(this.#window.location, this.request[PropertySymbol.url])
		) {
			return true;
		}

		const cachedPreflightResponse = this.#browserFrame.page.context.preflightResponseCache.get(
			this.request
		);

		if (cachedPreflightResponse) {
			if (
				cachedPreflightResponse.allowOrigin !== '*' &&
				cachedPreflightResponse.allowOrigin !== this.#window.location.origin
			) {
				return false;
			}

			if (
				cachedPreflightResponse.allowMethods.length !== 0 &&
				!cachedPreflightResponse.allowMethods.includes(this.request.method)
			) {
				return false;
			}

			return true;
		}

		const requestHeaders = [];

		for (const [header] of this.request.headers) {
			requestHeaders.push(header);
		}

		const fetch = new Fetch({
			browserFrame: this.#browserFrame,
			window: this.#window,
			url: this.request.url,
			init: {
				method: 'OPTIONS',
				headers: new Headers({
					'Access-Control-Request-Method': this.request.method,
					'Access-Control-Request-Headers': requestHeaders.join(', ')
				})
			},
			disableCache: true,
			disableCrossOriginPolicy: true
		});

		const response = <Response>await fetch.send();

		if (!response.ok) {
			return false;
		}

		const allowOrigin = response.headers.get('Access-Control-Allow-Origin');

		if (!allowOrigin) {
			return false;
		}

		if (allowOrigin !== '*' && allowOrigin !== this.#window.location.origin) {
			return false;
		}

		const allowMethods: string[] = [];

		if (response.headers.has('Access-Control-Allow-Methods')) {
			const allowMethodsHeader = response.headers.get('Access-Control-Allow-Methods');
			if (allowMethodsHeader !== '*') {
				for (const method of allowMethodsHeader.split(',')) {
					allowMethods.push(method.trim().toUpperCase());
				}
			}
		}

		if (allowMethods.length !== 0 && !allowMethods.includes(this.request.method)) {
			return false;
		}

		// TODO: Add support for more Access-Control-Allow-* headers.

		return true;
	}

	/**
	 * Sends request.
	 *
	 * @returns Response.
	 */
	private sendRequest(): Promise<IResponse> {
		return new Promise((resolve, reject) => {
			const taskID = this.#browserFrame[PropertySymbol.asyncTaskManager].startTask(() =>
				this.onAsyncTaskManagerAbort()
			);

			if (this.resolve) {
				throw new Error('Fetch already sent.');
			}

			this.resolve = (response: IResponse | Promise<IResponse>): void => {
				// We can end up here when closing down the browser frame and there is an ongoing request.
				// Therefore we need to check if browserFrame.page.context is still available.
				if (
					!this.disableCache &&
					response instanceof Response &&
					this.#browserFrame.page &&
					this.#browserFrame.page.context
				) {
					response[PropertySymbol.cachedResponse] =
						this.#browserFrame.page.context.responseCache.add(this.request, {
							...response,
							headers: this.responseHeaders,
							body: response[PropertySymbol.buffer],
							waitingForBody: !response[PropertySymbol.buffer] && !!response.body
						});
				}
				this.#browserFrame[PropertySymbol.asyncTaskManager].endTask(taskID);
				resolve(response);
			};
			this.reject = (error: Error): void => {
				this.#browserFrame[PropertySymbol.asyncTaskManager].endTask(taskID);
				reject(error);
			};

			this.request.signal.addEventListener('abort', this.listeners.onSignalAbort);

			const send = (this.request[PropertySymbol.url].protocol === 'https:' ? HTTPS : HTTP).request;

			this.nodeRequest = send(this.request[PropertySymbol.url].href, {
				method: this.request.method,
				headers: FetchRequestHeaderUtility.getRequestHeaders({
					browserFrame: this.#browserFrame,
					window: this.#window,
					request: this.request
				}),
				agent: false,
				rejectUnauthorized: true,
				key:
					this.request[PropertySymbol.url].protocol === 'https:'
						? FetchHTTPSCertificate.key
						: undefined,
				cert:
					this.request[PropertySymbol.url].protocol === 'https:'
						? FetchHTTPSCertificate.cert
						: undefined
			});

			this.nodeRequest.on('error', this.onError.bind(this));
			this.nodeRequest.on('socket', this.onSocket.bind(this));
			this.nodeRequest.on('response', this.onResponse.bind(this));

			if (this.request.body === null) {
				this.nodeRequest.end();
			} else {
				Stream.pipeline(this.request.body, this.nodeRequest, (error) => {
					if (error) {
						this.onError(error);
					}
				});
			}
		});
	}

	/**
	 * Event listener for "socket" event.
	 *
	 * @param socket Socket.
	 */
	private onSocket(socket: Socket): void {
		const onSocketClose = (): void => {
			if (this.isChunkedTransfer && !this.isProperLastChunkReceived) {
				const error = new DOMException('Premature close.', DOMExceptionNameEnum.networkError);

				if (this.response && this.response.body) {
					const reader = this.response.body.getReader();
					reader.cancel(error);
				}
			}
		};

		const onData = (buffer: Buffer): void => {
			this.isProperLastChunkReceived = Buffer.compare(buffer.slice(-5), LAST_CHUNK) === 0;

			// Sometimes final 0-length chunk and end of message code are in separate packets.
			if (!this.isProperLastChunkReceived && this.previousChunk) {
				this.isProperLastChunkReceived =
					Buffer.compare(this.previousChunk.slice(-3), LAST_CHUNK.slice(0, 3)) === 0 &&
					Buffer.compare(buffer.slice(-2), LAST_CHUNK.slice(3)) === 0;
			}

			this.previousChunk = buffer;
		};

		socket.prependListener('close', onSocketClose);
		socket.on('data', onData);

		this.nodeRequest.on('close', () => {
			socket.removeListener('close', onSocketClose);
			socket.removeListener('data', onData);
		});
	}

	/**
	 * Event listener for signal "abort" event.
	 *
	 * @param event Event.
	 */
	private onSignalAbort(event: Event): void {
		this.finalizeRequest();
		this.abort((<AbortSignal>event.target)?.reason);
	}

	/**
	 * Event listener for request "error" event.
	 *
	 * @param error Error.
	 */
	private onError(error: Error): void {
		this.finalizeRequest();
		this.#window.console.error(error);
		this.reject(
			new DOMException(
				`Fetch to "${this.request.url}" failed. Error: ${error.message}`,
				DOMExceptionNameEnum.networkError
			)
		);
	}

	/**
	 * Triggered when the async task manager aborts.
	 */
	private onAsyncTaskManagerAbort(): void {
		const error = new DOMException('The operation was aborted.', DOMExceptionNameEnum.abortError);

		if (this.request.body) {
			this.request.body.destroy(error);
		}

		if (!this.response || !this.response.body) {
			return;
		}

		this.response.body.destroy(error);
	}

	/**
	 * Event listener for request "response" event.
	 *
	 * @param nodeResponse Node response.
	 */
	private onResponse(nodeResponse: IncomingMessage): void {
		// Needed for handling bad endings of chunked transfer.
		this.isChunkedTransfer =
			nodeResponse.headers['transfer-encoding'] === 'chunked' &&
			!nodeResponse.headers['content-length'];

		this.nodeRequest.setTimeout(0);
		this.responseHeaders = FetchResponseHeaderUtility.parseResponseHeaders({
			browserFrame: this.#browserFrame,
			requestURL: this.request[PropertySymbol.url],
			rawHeaders: nodeResponse.rawHeaders
		});

		if (this.handleRedirectResponse(nodeResponse, this.responseHeaders)) {
			return;
		}

		nodeResponse.once('end', () =>
			this.request.signal.removeEventListener('abort', this.listeners.onSignalAbort)
		);

		let body = nodeToWebStream(nodeResponse);

		const responseOptions = {
			status: nodeResponse.statusCode,
			statusText: nodeResponse.statusMessage,
			headers: this.responseHeaders
		};

		const contentEncodingHeader = this.responseHeaders.get('Content-Encoding');

		if (
			this.request.method === 'HEAD' ||
			contentEncodingHeader === null ||
			nodeResponse.statusCode === 204 ||
			nodeResponse.statusCode === 304
		) {
			this.response = new this.#window.Response(body, responseOptions);
			(<boolean>this.response.redirected) = this.redirectCount > 0;
			(<string>this.response.url) = this.request.url;
			this.resolve(this.response);
			return;
		}

		// For GZip
		if (contentEncodingHeader === 'gzip' || contentEncodingHeader === 'x-gzip') {
<<<<<<< HEAD
			const gzipStream = Zlib.createGunzip(zlibOptions);
			nodeResponse.pipe(gzipStream);
			body = nodeToWebStream(gzipStream);

			this.response = new Response(body, responseOptions);
=======
			// Be less strict when decoding compressed responses.
			// Sometimes servers send slightly invalid responses that are still accepted by common browsers.
			// "cURL" always uses Z_SYNC_FLUSH.
			const zlibOptions = {
				flush: Zlib.constants.Z_SYNC_FLUSH,
				finishFlush: Zlib.constants.Z_SYNC_FLUSH
			};

			body = Stream.pipeline(body, Zlib.createGunzip(zlibOptions), (error: Error) => {
				if (error) {
					// Ignore error as it is forwarded to the response body.
				}
			});
			this.response = new this.#window.Response(body, responseOptions);
>>>>>>> e6914c67
			(<boolean>this.response.redirected) = this.redirectCount > 0;
			(<string>this.response.url) = this.request.url;
			this.resolve(this.response);
			return;
		}

		// For Deflate
		if (contentEncodingHeader === 'deflate' || contentEncodingHeader === 'x-deflate') {
			const passthrough = new Stream.PassThrough();
			nodeResponse.pipe(passthrough);

			passthrough.once('data', (chunk) => {
				let deflateStream;
				// Determina qué transformación aplicar basado en el primer chunk
				if ((chunk[0] & 0x0f) === 0x08) {
					deflateStream = Zlib.createInflate();
				} else {
					deflateStream = Zlib.createInflateRaw();
				}

<<<<<<< HEAD
				// Retrocede el primer chunk al stream original
				passthrough.unshift(chunk);

				// Pipe el passthrough a través de la transformación elegida
				passthrough.pipe(deflateStream);

				// Convierte el stream de transformación a un ReadableStream
				body = nodeToWebStream(deflateStream);

				this.response = new Response(body, responseOptions);
=======
				this.response = new this.#window.Response(body, responseOptions);
>>>>>>> e6914c67
				(<boolean>this.response.redirected) = this.redirectCount > 0;
				(<string>this.response.url) = this.request.url;
				this.resolve(this.response);
			});
<<<<<<< HEAD
=======
			raw.on('end', () => {
				// Some old IIS servers return zero-length OK deflate responses, so 'data' is never emitted.
				if (!this.response) {
					this.response = new this.#window.Response(body, responseOptions);
					(<boolean>this.response.redirected) = this.redirectCount > 0;
					(<string>this.response.url) = this.request.url;
					this.resolve(this.response);
				}
			});
			return;
>>>>>>> e6914c67
		}

		// For BR
		if (contentEncodingHeader === 'br') {
<<<<<<< HEAD
			const brotliStream = Zlib.createBrotliDecompress();
			nodeResponse.pipe(brotliStream);
			body = nodeToWebStream(brotliStream);

			this.response = new Response(body, responseOptions);
=======
			body = Stream.pipeline(body, Zlib.createBrotliDecompress(), (error) => {
				if (error) {
					// Ignore error as it is forwarded to the response body.
				}
			});
			this.response = new this.#window.Response(body, responseOptions);
>>>>>>> e6914c67
			(<boolean>this.response.redirected) = this.redirectCount > 0;
			(<string>this.response.url) = this.request.url;
			this.resolve(this.response);
			return;
		}

		// Otherwise, use response as is
		this.response = new this.#window.Response(body, responseOptions);
		(<boolean>this.response.redirected) = this.redirectCount > 0;
		(<string>this.response.url) = this.request.url;
		this.resolve(this.response);
	}

	/**
	 * Handles redirect response.
	 *
	 * @param nodeResponse Node response.
	 * @param responseHeaders Headers.
	 * @returns True if redirect response was handled, false otherwise.
	 */
	private handleRedirectResponse(nodeResponse: IncomingMessage, responseHeaders: Headers): boolean {
		if (!FetchResponseRedirectUtility.isRedirect(nodeResponse.statusCode)) {
			return false;
		}

		switch (this.request.redirect) {
			case 'error':
				this.finalizeRequest();
				this.reject(
					new DOMException(
						`URI requested responds with a redirect, redirect mode is set to "error": ${this.request.url}`,
						DOMExceptionNameEnum.abortError
					)
				);
				return true;
			case 'manual':
				// Nothing to do
				return false;
			case 'follow':
				const locationHeader = responseHeaders.get('Location');
				const shouldBecomeGetRequest =
					nodeResponse.statusCode === 303 ||
					((nodeResponse.statusCode === 301 || nodeResponse.statusCode === 302) &&
						this.request.method === 'POST');
				let locationURL: URL = null;

				if (locationHeader !== null) {
					try {
						locationURL = new URL(locationHeader, this.request.url);
					} catch {
						this.finalizeRequest();
						this.reject(
							new DOMException(
								`URI requested responds with an invalid redirect URL: ${locationHeader}`,
								DOMExceptionNameEnum.uriMismatchError
							)
						);
						return true;
					}
				}

				if (locationURL === null) {
					return false;
				}

				if (FetchResponseRedirectUtility.isMaxRedirectsReached(this.redirectCount)) {
					this.finalizeRequest();
					this.reject(
						new DOMException(
							`Maximum redirects reached at: ${this.request.url}`,
							DOMExceptionNameEnum.networkError
						)
					);
					return true;
				}

				const headers = new Headers(this.request.headers);
<<<<<<< HEAD
				let body: ReadableStream | Buffer | null = this.request._bodyBuffer;

				if (!body && this.request.body) {
					// Piping a used request body is not possible.
					if (this.request.bodyUsed) {
						throw new DOMException(
							'It is not possible to pipe a body after it is used.',
							DOMExceptionNameEnum.networkError
						);
					}

					body = new ReadableStream({
						async start(controller) {
							const bodyReader = this.request.body.getReader();
							let readResult = await bodyReader.read();

							while (!readResult.done) {
								controller.enqueue(readResult.value);
								readResult = await bodyReader.read();
							}

							controller.close();
						}
					});
				}

=======
>>>>>>> e6914c67
				const requestInit: IRequestInit = {
					method: this.request.method,
					signal: this.request.signal,
					referrer: this.request.referrer,
					referrerPolicy: this.request.referrerPolicy,
					credentials: this.request.credentials,
					headers,
					body: this.request[PropertySymbol.bodyBuffer]
				};

				if (
					this.request.credentials === 'omit' ||
					(this.request.credentials === 'same-origin' &&
						FetchCORSUtility.isCORS(this.#window.location, locationURL))
				) {
					headers.delete('authorization');
					headers.delete('www-authenticate');
					headers.delete('cookie');
					headers.delete('cookie2');
				}

				if (this.request.signal.aborted) {
					this.abort();
					return true;
				}

				if (shouldBecomeGetRequest) {
					requestInit.method = 'GET';
					requestInit.body = undefined;
					headers.delete('Content-Length');
					headers.delete('Content-Type');
				}

				const responseReferrerPolicy =
					FetchRequestReferrerUtility.getReferrerPolicyFromHeader(headers);
				if (responseReferrerPolicy) {
					requestInit.referrerPolicy = responseReferrerPolicy;
				}

				const fetch = new Fetch({
					browserFrame: this.#browserFrame,
					window: this.#window,
					url: locationURL,
					init: requestInit,
					redirectCount: this.redirectCount + 1,
					contentType: !shouldBecomeGetRequest
						? this.request[PropertySymbol.contentType]
						: undefined
				});

				this.finalizeRequest();
				fetch
					.send()
					.then((response) => this.resolve(response))
					.catch((error) => this.reject(error));
				return true;
			default:
				this.finalizeRequest();
				this.reject(
					new DOMException(
						`Redirect option '${this.request.redirect}' is not a valid value of RequestRedirect`
					)
				);
				return true;
		}
	}

	/**
	 * Finalizes the request.
	 */
	private finalizeRequest(): void {
		this.request.signal.removeEventListener('abort', this.listeners.onSignalAbort);
		this.nodeRequest.destroy();
	}

	/**
	 * Aborts the request.
	 *
	 * @param reason Reason.
	 */
	private abort(reason?: string): void {
		const error = new DOMException(
			'The operation was aborted.' + (reason ? ' ' + reason : ''),
			DOMExceptionNameEnum.abortError
		);

		if (this.request.body) {
			const reader = this.request.body.getReader();
			reader.cancel(error);
		}

		if (this.response && this.response.body instanceof ReadableStream) {
			const reader = this.response.body.getReader();
			reader.cancel(error);
		}

<<<<<<< HEAD
=======
		this.response.body.destroy(error);

>>>>>>> e6914c67
		if (this.reject) {
			this.reject(error);
		}
	}
}<|MERGE_RESOLUTION|>--- conflicted
+++ resolved
@@ -14,10 +14,8 @@
 import Stream from 'stream';
 import DataURIParser from './data-uri/DataURIParser.js';
 import FetchCORSUtility from './utilities/FetchCORSUtility.js';
-<<<<<<< HEAD
 import CookieJar from '../cookie/CookieJar.js';
 import { ReadableStream } from 'stream/web';
-=======
 import Request from './Request.js';
 import Response from './Response.js';
 import Event from '../event/Event.js';
@@ -30,7 +28,7 @@
 import FetchResponseRedirectUtility from './utilities/FetchResponseRedirectUtility.js';
 import FetchResponseHeaderUtility from './utilities/FetchResponseHeaderUtility.js';
 import FetchHTTPSCertificate from './certificate/FetchHTTPSCertificate.js';
->>>>>>> e6914c67
+import { Buffer } from 'buffer';
 
 const LAST_CHUNK = Buffer.from('0\r\n\r\n');
 
@@ -572,28 +570,10 @@
 
 		// For GZip
 		if (contentEncodingHeader === 'gzip' || contentEncodingHeader === 'x-gzip') {
-<<<<<<< HEAD
 			const gzipStream = Zlib.createGunzip(zlibOptions);
 			nodeResponse.pipe(gzipStream);
 			body = nodeToWebStream(gzipStream);
-
-			this.response = new Response(body, responseOptions);
-=======
-			// Be less strict when decoding compressed responses.
-			// Sometimes servers send slightly invalid responses that are still accepted by common browsers.
-			// "cURL" always uses Z_SYNC_FLUSH.
-			const zlibOptions = {
-				flush: Zlib.constants.Z_SYNC_FLUSH,
-				finishFlush: Zlib.constants.Z_SYNC_FLUSH
-			};
-
-			body = Stream.pipeline(body, Zlib.createGunzip(zlibOptions), (error: Error) => {
-				if (error) {
-					// Ignore error as it is forwarded to the response body.
-				}
-			});
 			this.response = new this.#window.Response(body, responseOptions);
->>>>>>> e6914c67
 			(<boolean>this.response.redirected) = this.redirectCount > 0;
 			(<string>this.response.url) = this.request.url;
 			this.resolve(this.response);
@@ -614,7 +594,6 @@
 					deflateStream = Zlib.createInflateRaw();
 				}
 
-<<<<<<< HEAD
 				// Retrocede el primer chunk al stream original
 				passthrough.unshift(chunk);
 
@@ -624,45 +603,20 @@
 				// Convierte el stream de transformación a un ReadableStream
 				body = nodeToWebStream(deflateStream);
 
-				this.response = new Response(body, responseOptions);
-=======
 				this.response = new this.#window.Response(body, responseOptions);
->>>>>>> e6914c67
 				(<boolean>this.response.redirected) = this.redirectCount > 0;
 				(<string>this.response.url) = this.request.url;
 				this.resolve(this.response);
 			});
-<<<<<<< HEAD
-=======
-			raw.on('end', () => {
-				// Some old IIS servers return zero-length OK deflate responses, so 'data' is never emitted.
-				if (!this.response) {
-					this.response = new this.#window.Response(body, responseOptions);
-					(<boolean>this.response.redirected) = this.redirectCount > 0;
-					(<string>this.response.url) = this.request.url;
-					this.resolve(this.response);
-				}
-			});
-			return;
->>>>>>> e6914c67
 		}
 
 		// For BR
 		if (contentEncodingHeader === 'br') {
-<<<<<<< HEAD
 			const brotliStream = Zlib.createBrotliDecompress();
 			nodeResponse.pipe(brotliStream);
 			body = nodeToWebStream(brotliStream);
 
-			this.response = new Response(body, responseOptions);
-=======
-			body = Stream.pipeline(body, Zlib.createBrotliDecompress(), (error) => {
-				if (error) {
-					// Ignore error as it is forwarded to the response body.
-				}
-			});
 			this.response = new this.#window.Response(body, responseOptions);
->>>>>>> e6914c67
 			(<boolean>this.response.redirected) = this.redirectCount > 0;
 			(<string>this.response.url) = this.request.url;
 			this.resolve(this.response);
@@ -740,8 +694,7 @@
 				}
 
 				const headers = new Headers(this.request.headers);
-<<<<<<< HEAD
-				let body: ReadableStream | Buffer | null = this.request._bodyBuffer;
+				let body: ReadableStream | Buffer | null = this.request[PropertySymbol.bodyBuffer];
 
 				if (!body && this.request.body) {
 					// Piping a used request body is not possible.
@@ -767,8 +720,6 @@
 					});
 				}
 
-=======
->>>>>>> e6914c67
 				const requestInit: IRequestInit = {
 					method: this.request.method,
 					signal: this.request.signal,
@@ -865,11 +816,6 @@
 			reader.cancel(error);
 		}
 
-<<<<<<< HEAD
-=======
-		this.response.body.destroy(error);
-
->>>>>>> e6914c67
 		if (this.reject) {
 			this.reject(error);
 		}
