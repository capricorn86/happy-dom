import IRequestInit from './types/IRequestInit.js';
import * as PropertySymbol from '../PropertySymbol.js';
import IRequestInfo from './types/IRequestInfo.js';
import DOMExceptionNameEnum from '../exception/DOMExceptionNameEnum.js';
import URL from '../url/URL.js';
import FS from 'fs';
import Path from 'path';
import Request from './Request.js';
import IBrowserFrame from '../browser/types/IBrowserFrame.js';
import BrowserWindow from '../window/BrowserWindow.js';
import ChildProcess from 'child_process';
import ISyncResponse from './types/ISyncResponse.js';
import Headers from './Headers.js';
import CachedResponseStateEnum from './cache/response/CachedResponseStateEnum.js';
import FetchRequestReferrerUtility from './utilities/FetchRequestReferrerUtility.js';
import FetchRequestValidationUtility from './utilities/FetchRequestValidationUtility.js';
import DataURIParser from './data-uri/DataURIParser.js';
import SyncFetchScriptBuilder from './utilities/SyncFetchScriptBuilder.js';
import FetchRequestHeaderUtility from './utilities/FetchRequestHeaderUtility.js';
import FetchResponseHeaderUtility from './utilities/FetchResponseHeaderUtility.js';
import Zlib from 'zlib';
import FetchResponseRedirectUtility from './utilities/FetchResponseRedirectUtility.js';
import FetchCORSUtility from './utilities/FetchCORSUtility.js';
import Fetch from './Fetch.js';
import IFetchInterceptor from './types/IFetchInterceptor.js';
import VirtualServerUtility from './utilities/VirtualServerUtility.js';
import IFetchRequestHeaders from './types/IFetchRequestHeaders.js';

interface ISyncHTTPResponse {
	error: string;
	incomingMessage: {
		statusCode: number;
		statusMessage: string;
		rawHeaders: string[];
		data: string;
	};
}

/**
 * Handles synchronous fetch requests.
 */
export default class SyncFetch {
	private request: Request;
	private redirectCount = 0;
	private disableCache: boolean;
	private disableSameOriginPolicy: boolean;
<<<<<<< HEAD
	private interceptor: IFetchInterceptor | null;
	private requestHeaders: IFetchRequestHeaders[] | null;
=======
	private interceptor?: IFetchInterceptor | null;
>>>>>>> 5da0ff60
	#browserFrame: IBrowserFrame;
	#window: BrowserWindow;
	#unfilteredHeaders: Headers | null = null;

	/**
	 * Constructor.
	 *
	 * @param options Options.
	 * @param options.browserFrame Browser frame.
	 * @param options.window Window.
	 * @param options.url URL.
	 * @param [options.init] Init.
	 * @param [options.redirectCount] Redirect count.
	 * @param [options.contentType] Content Type.
	 * @param [options.disableCache] Disables the use of cached responses. It will still store the response in the cache.
	 * @param [options.disableSameOriginPolicy] Disables the Same-Origin policy.
	 * @param [options.unfilteredHeaders] Unfiltered headers - necessary for preflight requests.
	 */
	constructor(options: {
		browserFrame: IBrowserFrame;
		window: BrowserWindow;
		url: IRequestInfo;
		init?: IRequestInit;
		redirectCount?: number;
		contentType?: string | null;
		disableCache?: boolean;
		disableSameOriginPolicy?: boolean;
		unfilteredHeaders?: Headers;
	}) {
		this.#browserFrame = options.browserFrame;
		this.#window = options.window;
		this.#unfilteredHeaders = options.unfilteredHeaders ?? null;
		this.request =
			typeof options.url === 'string' || options.url instanceof URL
				? new options.window.Request(options.url, options.init)
				: <Request>options.url;
		if (options.contentType) {
			(<string>this.request[PropertySymbol.contentType]) = options.contentType;
		}
		this.redirectCount = options.redirectCount ?? 0;
		this.disableCache = options.disableCache ?? false;
		this.disableSameOriginPolicy =
			options.disableSameOriginPolicy ??
			this.#browserFrame.page.context.browser.settings.fetch.disableSameOriginPolicy ??
			false;
		this.interceptor = this.#browserFrame.page.context.browser.settings.fetch.interceptor;
		this.requestHeaders = this.#browserFrame.page.context.browser.settings.fetch.requestHeaders;
	}

	/**
	 * Sends request.
	 *
	 * @returns Response.
	 */
	public send(): ISyncResponse {
		FetchRequestReferrerUtility.prepareRequest(new URL(this.#window.location.href), this.request);

		if (this.requestHeaders) {
			for (const header of this.requestHeaders) {
				if (
					typeof header.url === 'string'
						? header.url.startsWith(this.request.url)
						: this.request.url.match(header.url)
				) {
					for (const [key, value] of Object.entries(header.headers)) {
						this.request.headers.set(key, value);
					}
				}
			}
		}

		if (this.interceptor?.beforeSyncRequest) {
			const beforeRequestResponse = this.interceptor.beforeSyncRequest({
				request: this.request,
				window: this.#window
			});

			if (typeof beforeRequestResponse === 'object') {
				return beforeRequestResponse;
			}
		}

		FetchRequestValidationUtility.validateSchema(this.request);

		if (this.request.signal[PropertySymbol.aborted]) {
			if (this.request.signal[PropertySymbol.reason] !== undefined) {
				throw this.request.signal[PropertySymbol.reason];
			}
			throw new this.#window.DOMException(
				'signal is aborted without reason',
				DOMExceptionNameEnum.abortError
			);
		}

		if (this.request[PropertySymbol.url].protocol === 'data:') {
			const result = DataURIParser.parse(this.request.url);
			const response = {
				status: 200,
				statusText: 'OK',
				ok: true,
				url: this.request.url,
				redirected: false,
				headers: new Headers({ 'Content-Type': result.type }),
				body: result.buffer,
				[PropertySymbol.virtualServerFile]: null
			};
			const interceptedResponse = this.interceptor?.afterSyncResponse
				? this.interceptor.afterSyncResponse({
						window: this.#window,
						response,
						request: this.request
				  })
				: undefined;
			return typeof interceptedResponse === 'object' ? interceptedResponse : response;
		}

		// Security check for "https" to "http" requests.
		if (
			this.request[PropertySymbol.url].protocol === 'http:' &&
			this.#window.location.protocol === 'https:'
		) {
			throw new this.#window.DOMException(
				`Mixed Content: The page at '${
					this.#window.location.href
				}' was loaded over HTTPS, but requested an insecure XMLHttpRequest endpoint '${
					this.request.url
				}'. This request has been blocked; the content must be served over HTTPS.`,
				DOMExceptionNameEnum.securityError
			);
		}

		const cachedResponse = this.getCachedResponse();

		if (cachedResponse) {
			return cachedResponse;
		}

		const virtualServerResponse = this.getVirtualServerResponse();

		if (virtualServerResponse) {
			return virtualServerResponse;
		}

		if (!this.compliesWithCrossOriginPolicy()) {
			this.#window.console.warn(
				`Cross-Origin Request Blocked: The Same Origin Policy disallows reading the remote resource at "${this.request.url}".`
			);
			throw new this.#window.DOMException(
				`Cross-Origin Request Blocked: The Same Origin Policy disallows reading the remote resource at "${this.request.url}".`,
				DOMExceptionNameEnum.networkError
			);
		}

		return this.sendRequest();
	}

	/**
	 * Returns cached response.
	 *
	 * @returns Response.
	 */
	public getCachedResponse(): ISyncResponse | null {
		if (this.disableCache) {
			return null;
		}

		let cachedResponse = this.#browserFrame.page.context.responseCache.get(this.request);

		if (!cachedResponse || cachedResponse.response.waitingForBody) {
			return null;
		}

		if (cachedResponse.state === CachedResponseStateEnum.stale) {
			const headers = new Headers(cachedResponse.request.headers);

			if (cachedResponse.etag) {
				headers.set('If-None-Match', cachedResponse.etag);
			} else {
				if (!cachedResponse.lastModified) {
					return null;
				}
				headers.set('If-Modified-Since', new Date(cachedResponse.lastModified).toUTCString());
			}

			if (cachedResponse.etag || !cachedResponse.staleWhileRevalidate) {
				const fetch = new SyncFetch({
					browserFrame: this.#browserFrame,
					window: this.#window,
					url: this.request.url,
					init: { headers, method: cachedResponse.request.method },
					disableCache: true,
					disableSameOriginPolicy: true
				});

				const validateResponse = <ISyncResponse>fetch.send();
				const body = validateResponse.status !== 304 ? validateResponse.body : null;

				cachedResponse = this.#browserFrame.page.context.responseCache.add(this.request, {
					...validateResponse,
					body,
					waitingForBody: false
				});

				if (validateResponse.status !== 304) {
					return validateResponse;
				}
			} else {
				const fetch = new Fetch({
					browserFrame: this.#browserFrame,
					window: this.#window,
					url: this.request.url,
					init: { headers, method: cachedResponse.request.method },
					disableCache: true,
					disableSameOriginPolicy: true
				});
				fetch.send().then((response) => {
					response.buffer().then((body: Buffer) => {
						this.#browserFrame.page.context.responseCache.add(this.request, {
							...response,
							body,
							waitingForBody: false
						});
					});
				});
			}
		}

		if (!cachedResponse || cachedResponse.response.waitingForBody) {
			return null;
		}

		return {
			status: cachedResponse.response.status,
			statusText: cachedResponse.response.statusText,
			ok: true,
			url: cachedResponse.response.url,
			// TODO: Do we need to add support for redirected responses to the cache?
			redirected: false,
			headers: cachedResponse.response.headers,
			body: cachedResponse.response.body,
			[PropertySymbol.virtualServerFile]:
				cachedResponse.response[PropertySymbol.virtualServerFile] || null
		};
	}

	/**
	 * Returns virtual server response.
	 *
	 * @returns Response.
	 */
	private getVirtualServerResponse(): ISyncResponse | null {
		let filePath = VirtualServerUtility.getFilepath(this.#window, this.request.url);

		if (!filePath) {
			return null;
		}

		if (this.request.method !== 'GET') {
			this.#browserFrame.page.console.error(
				`${this.request.method} ${this.request.url} 404 (Not Found)`
			);
			const response = VirtualServerUtility.getNotFoundSyncResponse(this.#window, this.request.url);
			const interceptedResponse = this.interceptor?.afterSyncResponse
				? this.interceptor.afterSyncResponse({
						window: this.#window,
						response,
						request: this.request
				  })
				: undefined;
			return typeof interceptedResponse === 'object' ? interceptedResponse : response;
		}

		let buffer: Buffer;
		try {
			const stat = FS.statSync(filePath);
			filePath = stat.isDirectory() ? Path.join(filePath, 'index.html') : filePath;
			buffer = FS.readFileSync(filePath);
		} catch {
			this.#browserFrame.page.console.error(
				`${this.request.method} ${this.request.url} 404 (Not Found)`
			);
			const response = VirtualServerUtility.getNotFoundSyncResponse(this.#window, this.request.url);
			const interceptedResponse = this.interceptor?.afterSyncResponse
				? this.interceptor.afterSyncResponse({
						window: this.#window,
						response,
						request: this.request
				  })
				: undefined;
			return typeof interceptedResponse === 'object' ? interceptedResponse : response;
		}

		const response = {
			status: 200,
			statusText: '',
			ok: true,
			url: this.request.url,
			redirected: false,
			headers: new this.#window.Headers(),
			body: buffer,
			[PropertySymbol.virtualServerFile]: filePath
		};
		const interceptedResponse = this.interceptor?.afterSyncResponse
			? this.interceptor.afterSyncResponse({
					window: this.#window,
					response,
					request: this.request
			  })
			: undefined;
		const returnResponse = typeof interceptedResponse === 'object' ? interceptedResponse : response;

		this.#browserFrame.page.context.responseCache.add(this.request, {
			...returnResponse,
			waitingForBody: false,
			virtual: true
		});

		return returnResponse;
	}

	/**
	 * Checks if the request complies with the Cross-Origin policy.
	 *
	 * @returns True if it complies with the policy.
	 */
	private compliesWithCrossOriginPolicy(): boolean {
		if (
			this.disableSameOriginPolicy ||
			!FetchCORSUtility.isCORS(this.#window.location.href, this.request[PropertySymbol.url])
		) {
			return true;
		}

		const cachedPreflightResponse = this.#browserFrame.page.context.preflightResponseCache.get(
			this.request
		);

		if (cachedPreflightResponse) {
			if (
				cachedPreflightResponse.allowOrigin !== '*' &&
				cachedPreflightResponse.allowOrigin !== this.#window.location.origin
			) {
				return false;
			}

			if (
				cachedPreflightResponse.allowMethods.length !== 0 &&
				!cachedPreflightResponse.allowMethods.includes(this.request.method)
			) {
				return false;
			}

			return true;
		}

		const requestHeaders = [];

		for (const [header] of this.request.headers) {
			requestHeaders.push(header.toLowerCase());
		}

		const corsHeaders = new Headers({
			'Access-Control-Request-Method': this.request.method,
			Origin: this.#window.location.origin
		});

		if (requestHeaders.length > 0) {
			// This intentionally does not use "combine" (comma + space), as the spec dictates.
			// See https://fetch.spec.whatwg.org/#cors-preflight-fetch for more details.
			// Sorting the headers is not required, but can optimize cache hits.
			corsHeaders.set('Access-Control-Request-Headers', requestHeaders.slice().sort().join(','));
		}

		const fetch = new SyncFetch({
			browserFrame: this.#browserFrame,
			window: this.#window,
			url: this.request.url,
			init: { method: 'OPTIONS' },
			disableCache: true,
			disableSameOriginPolicy: true,
			unfilteredHeaders: corsHeaders
		});

		const response = fetch.send();

		if (!response.ok) {
			return false;
		}

		const allowOrigin = response.headers.get('Access-Control-Allow-Origin');

		if (!allowOrigin) {
			return false;
		}

		if (allowOrigin !== '*' && allowOrigin !== this.#window.location.origin) {
			return false;
		}

		const allowMethods: string[] = [];

		if (response.headers.has('Access-Control-Allow-Methods')) {
			const allowMethodsHeader = response.headers.get('Access-Control-Allow-Methods')!;
			if (allowMethodsHeader !== '*') {
				for (const method of allowMethodsHeader.split(',')) {
					allowMethods.push(method.trim().toUpperCase());
				}
			}
		}

		if (allowMethods.length !== 0 && !allowMethods.includes(this.request.method)) {
			return false;
		}

		// TODO: Add support for more Access-Control-Allow-* headers.

		return true;
	}

	/**
	 * Sends request.
	 *
	 * @returns Response.
	 */
	public sendRequest(): ISyncResponse {
		if (!this.request[PropertySymbol.bodyBuffer] && this.request.body) {
			throw new this.#window.DOMException(
				`Streams are not supported as request body for synchronous requests.`,
				DOMExceptionNameEnum.notSupportedError
			);
		}

		const script = SyncFetchScriptBuilder.getScript({
			url: this.request[PropertySymbol.url],
			method: this.request.method,
			headers: FetchRequestHeaderUtility.getRequestHeaders({
				browserFrame: this.#browserFrame,
				window: this.#window,
				request: this.request,
				baseHeaders: this.#unfilteredHeaders
			}),
			disableStrictSSL: this.#browserFrame.page.context.browser.settings.fetch.disableStrictSSL,
			body: this.request[PropertySymbol.bodyBuffer]
		});

		// Start the other Node Process, executing this string
		const content = ChildProcess.execFileSync(process.argv[0], ['-e', script], {
			encoding: 'buffer',
			maxBuffer: 1024 * 1024 * 1024 // TODO: Consistent buffer size: 1GB.
		});

		// If content length is 0, then there was an error
		if (!content.length) {
			throw new this.#window.DOMException(
				`Synchronous fetch to "${this.request.url}" failed.`,
				DOMExceptionNameEnum.networkError
			);
		}

		const { error, incomingMessage } = <ISyncHTTPResponse>JSON.parse(content.toString());

		if (error) {
			throw new this.#window.DOMException(
				`Synchronous fetch to "${this.request.url}" failed. Error: ${error}`,
				DOMExceptionNameEnum.networkError
			);
		}

		const headers = FetchResponseHeaderUtility.parseResponseHeaders({
			browserFrame: this.#browserFrame,
			requestURL: this.request[PropertySymbol.url],
			rawHeaders: incomingMessage.rawHeaders
		});

		const response: ISyncResponse = {
			status: incomingMessage.statusCode,
			statusText: incomingMessage.statusMessage,
			ok: incomingMessage.statusCode >= 200 && incomingMessage.statusCode < 300,
			url: this.request.url,
			redirected: this.redirectCount > 0,
			headers,
			body: this.parseIResponseBody({
				headers,
				status: incomingMessage.statusCode,
				body: Buffer.from(incomingMessage.data, 'base64')
			})
		};

		const redirectedResponse = this.handleRedirectResponse(response) || response;

		if (!this.disableCache && !redirectedResponse.redirected) {
			this.#browserFrame.page.context.responseCache.add(this.request, {
				status: <number>redirectedResponse.status,
				statusText: <string>redirectedResponse.statusText,
				url: <string>redirectedResponse.url,
				headers: redirectedResponse.headers,
				body: redirectedResponse.body,
				waitingForBody: false
			});
		}

		const interceptedResponse = this.interceptor?.afterSyncResponse
			? this.interceptor.afterSyncResponse({
					window: this.#window,
					response: redirectedResponse,
					request: this.request
			  })
			: undefined;
		const returnResponse =
			typeof interceptedResponse === 'object' ? interceptedResponse : redirectedResponse;
		if (!returnResponse.ok) {
			this.#browserFrame.page.console.error(
				`${this.request.method} ${this.request.url} ${returnResponse.status} (${returnResponse.statusText})`
			);
		}
		return returnResponse;
	}

	/**
	 * Parses response body.
	 *
	 * @param options Options.
	 * @param options.headers Headers.
	 * @param options.status Status.
	 * @param options.body Body.
	 * @returns Parsed body.
	 */
	private parseIResponseBody(options: { headers: Headers; status: number; body: Buffer }): Buffer {
		const contentEncodingHeader = options.headers.get('Content-Encoding');

		if (
			this.request.method === 'HEAD' ||
			contentEncodingHeader === null ||
			options.status === 204 ||
			options.status === 304
		) {
			return options.body;
		}

		try {
			// For GZip
			if (contentEncodingHeader === 'gzip' || contentEncodingHeader === 'x-gzip') {
				// Be less strict when decoding compressed responses by using Z_SYNC_FLUSH.
				// Sometimes servers send slightly invalid responses that are still accepted by common browsers.
				// "cURL" always uses Z_SYNC_FLUSH.
				return Zlib.gunzipSync(options.body, {
					flush: Zlib.constants.Z_SYNC_FLUSH,
					finishFlush: Zlib.constants.Z_SYNC_FLUSH
				});
			}

			// For Deflate
			if (contentEncodingHeader === 'deflate' || contentEncodingHeader === 'x-deflate') {
				return Zlib.inflateSync(options.body);
			}

			// For BR
			if (contentEncodingHeader === 'br') {
				return Zlib.brotliDecompressSync(options.body);
			}
		} catch (error) {
			throw new this.#window.DOMException(
				`Failed to read response body. Error: ${(<Error>error).message}.`,
				DOMExceptionNameEnum.encodingError
			);
		}

		return options.body;
	}

	/**
	 * Handles redirect response.
	 *
	 * @param response Response.
	 * @returns Redirected response or null.
	 */
	private handleRedirectResponse(response: ISyncResponse): ISyncResponse | null {
		if (!FetchResponseRedirectUtility.isRedirect(response.status)) {
			return null;
		}

		switch (this.request.redirect) {
			case 'error':
				throw new this.#window.DOMException(
					`URI requested responds with a redirect, redirect mode is set to "error": ${this.request.url}`,
					DOMExceptionNameEnum.abortError
				);
			case 'manual':
				return null;
			case 'follow':
				const locationHeader = response.headers.get('Location');
				const shouldBecomeGetRequest =
					response.status === 303 ||
					((response.status === 301 || response.status === 302) && this.request.method === 'POST');
				let locationURL: URL | null = null;

				if (locationHeader !== null) {
					try {
						locationURL = new URL(locationHeader, this.request.url);
					} catch {
						throw new this.#window.DOMException(
							`URI requested responds with an invalid redirect URL: ${locationHeader}`,
							DOMExceptionNameEnum.uriMismatchError
						);
					}
				}

				if (locationURL === null) {
					return null;
				}

				if (FetchResponseRedirectUtility.isMaxRedirectsReached(this.redirectCount)) {
					throw new this.#window.DOMException(
						`Maximum redirects reached at: ${this.request.url}`,
						DOMExceptionNameEnum.networkError
					);
				}

				const headers = new Headers(this.request.headers);
				const requestInit: IRequestInit = {
					method: this.request.method,
					signal: this.request.signal,
					referrer: this.request.referrer,
					referrerPolicy: this.request.referrerPolicy,
					credentials: this.request.credentials,
					headers,
					body: this.request[PropertySymbol.bodyBuffer]
				};

				if (
					this.request.credentials === 'omit' ||
					(this.request.credentials === 'same-origin' &&
						FetchCORSUtility.isCORS(this.#window.location.href, locationURL))
				) {
					headers.delete('authorization');
					headers.delete('www-authenticate');
					headers.delete('cookie');
					headers.delete('cookie2');
				}

				if (shouldBecomeGetRequest) {
					requestInit.method = 'GET';
					requestInit.body = undefined;
					headers.delete('Content-Length');
					headers.delete('Content-Type');
				}

				const responseReferrerPolicy =
					FetchRequestReferrerUtility.getReferrerPolicyFromHeader(headers);
				if (responseReferrerPolicy) {
					requestInit.referrerPolicy = responseReferrerPolicy;
				}

				const fetch = new SyncFetch({
					browserFrame: this.#browserFrame,
					window: this.#window,
					url: locationURL,
					init: requestInit,
					redirectCount: this.redirectCount + 1,
					contentType: !shouldBecomeGetRequest ? this.request[PropertySymbol.contentType] : null
				});

				return fetch.send();
			default:
				throw new this.#window.DOMException(
					`Redirect option '${this.request.redirect}' is not a valid value of IRequestRedirect`
				);
		}
	}
}<|MERGE_RESOLUTION|>--- conflicted
+++ resolved
@@ -44,12 +44,8 @@
 	private redirectCount = 0;
 	private disableCache: boolean;
 	private disableSameOriginPolicy: boolean;
-<<<<<<< HEAD
 	private interceptor: IFetchInterceptor | null;
 	private requestHeaders: IFetchRequestHeaders[] | null;
-=======
-	private interceptor?: IFetchInterceptor | null;
->>>>>>> 5da0ff60
 	#browserFrame: IBrowserFrame;
 	#window: BrowserWindow;
 	#unfilteredHeaders: Headers | null = null;
@@ -146,7 +142,7 @@
 
 		if (this.request[PropertySymbol.url].protocol === 'data:') {
 			const result = DataURIParser.parse(this.request.url);
-			const response = {
+			const response: ISyncResponse = {
 				status: 200,
 				statusText: 'OK',
 				ok: true,
@@ -161,7 +157,7 @@
 						window: this.#window,
 						response,
 						request: this.request
-				  })
+					})
 				: undefined;
 			return typeof interceptedResponse === 'object' ? interceptedResponse : response;
 		}
@@ -317,7 +313,7 @@
 						window: this.#window,
 						response,
 						request: this.request
-				  })
+					})
 				: undefined;
 			return typeof interceptedResponse === 'object' ? interceptedResponse : response;
 		}
@@ -337,7 +333,7 @@
 						window: this.#window,
 						response,
 						request: this.request
-				  })
+					})
 				: undefined;
 			return typeof interceptedResponse === 'object' ? interceptedResponse : response;
 		}
@@ -357,7 +353,7 @@
 					window: this.#window,
 					response,
 					request: this.request
-			  })
+				})
 			: undefined;
 		const returnResponse = typeof interceptedResponse === 'object' ? interceptedResponse : response;
 
@@ -556,7 +552,7 @@
 					window: this.#window,
 					response: redirectedResponse,
 					request: this.request
-			  })
+				})
 			: undefined;
 		const returnResponse =
 			typeof interceptedResponse === 'object' ? interceptedResponse : redirectedResponse;
