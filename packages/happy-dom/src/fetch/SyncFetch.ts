import IRequestInit from './types/IRequestInit.js';
import * as PropertySymbol from '../PropertySymbol.js';
import IRequestInfo from './types/IRequestInfo.js';
import DOMExceptionNameEnum from '../exception/DOMExceptionNameEnum.js';
import URL from '../url/URL.js';
import FS from 'fs';
import Path from 'path';
import Request from './Request.js';
import IBrowserFrame from '../browser/types/IBrowserFrame.js';
import BrowserWindow from '../window/BrowserWindow.js';
import ChildProcess from 'child_process';
import ISyncResponse from './types/ISyncResponse.js';
import Headers from './Headers.js';
import CachedResponseStateEnum from './cache/response/CachedResponseStateEnum.js';
import FetchRequestReferrerUtility from './utilities/FetchRequestReferrerUtility.js';
import FetchRequestValidationUtility from './utilities/FetchRequestValidationUtility.js';
import DataURIParser from './data-uri/DataURIParser.js';
import SyncFetchScriptBuilder from './utilities/SyncFetchScriptBuilder.js';
import FetchRequestHeaderUtility from './utilities/FetchRequestHeaderUtility.js';
import FetchResponseHeaderUtility from './utilities/FetchResponseHeaderUtility.js';
import Zlib from 'zlib';
import FetchResponseRedirectUtility from './utilities/FetchResponseRedirectUtility.js';
import FetchCORSUtility from './utilities/FetchCORSUtility.js';
import Fetch from './Fetch.js';
import IFetchInterceptor from './types/IFetchInterceptor.js';
import VirtualServerUtility from './utilities/VirtualServerUtility.js';
import IFetchRequestHeaders from './types/IFetchRequestHeaders.js';

interface ISyncHTTPResponse {
	error: string;
	incomingMessage: {
		statusCode: number;
		statusMessage: string;
		rawHeaders: string[];
		data: string;
	};
}

/**
 * Handles synchronous fetch requests.
 */
export default class SyncFetch {
	private request: Request;
	private redirectCount = 0;
	private disableCache: boolean;
	private disableSameOriginPolicy: boolean;
	private interceptor: IFetchInterceptor | null;
	private requestHeaders: IFetchRequestHeaders[] | null;
	#browserFrame: IBrowserFrame;
	#window: BrowserWindow;
	#unfilteredHeaders: Headers | null = null;

	/**
	 * Constructor.
	 *
	 * @param options Options.
	 * @param options.browserFrame Browser frame.
	 * @param options.window Window.
	 * @param options.url URL.
	 * @param [options.init] Init.
	 * @param [options.redirectCount] Redirect count.
	 * @param [options.contentType] Content Type.
	 * @param [options.disableCache] Disables the use of cached responses. It will still store the response in the cache.
	 * @param [options.disableSameOriginPolicy] Disables the Same-Origin policy.
	 * @param [options.unfilteredHeaders] Unfiltered headers - necessary for preflight requests.
	 */
	constructor(options: {
		browserFrame: IBrowserFrame;
		window: BrowserWindow;
		url: IRequestInfo;
		init?: IRequestInit;
		redirectCount?: number;
		contentType?: string | null;
		disableCache?: boolean;
		disableSameOriginPolicy?: boolean;
		unfilteredHeaders?: Headers;
	}) {
		this.#browserFrame = options.browserFrame;
		this.#window = options.window;
		this.#unfilteredHeaders = options.unfilteredHeaders ?? null;
		this.request =
			typeof options.url === 'string' || options.url instanceof URL
				? new options.window.Request(options.url, options.init)
				: <Request>options.url;
		if (options.contentType) {
			(<string>this.request[PropertySymbol.contentType]) = options.contentType;
		}
		this.redirectCount = options.redirectCount ?? 0;
		this.disableCache = options.disableCache ?? false;
		this.disableSameOriginPolicy =
			options.disableSameOriginPolicy ??
			this.#browserFrame.page.context.browser.settings.fetch.disableSameOriginPolicy ??
			false;
		this.interceptor = this.#browserFrame.page.context.browser.settings.fetch.interceptor;
		this.requestHeaders = this.#browserFrame.page.context.browser.settings.fetch.requestHeaders;
	}

	/**
	 * Sends request.
	 *
	 * @returns Response.
	 */
	public send(): ISyncResponse {
		FetchRequestReferrerUtility.prepareRequest(new URL(this.#window.location.href), this.request);

		if (this.requestHeaders) {
			for (const header of this.requestHeaders) {
				if (
					!header.url ||
					(typeof header.url === 'string'
						? header.url.startsWith(this.request.url)
						: this.request.url.match(header.url))
				) {
					for (const [key, value] of Object.entries(header.headers)) {
						this.request.headers.set(key, value);
					}
				}
			}
		}

		if (this.interceptor?.beforeSyncRequest) {
			const beforeRequestResponse = this.interceptor.beforeSyncRequest({
				request: this.request,
				window: this.#window
			});

			if (typeof beforeRequestResponse === 'object') {
				return beforeRequestResponse;
			}
		}

		FetchRequestValidationUtility.validateSchema(this.request);

		if (this.request.signal[PropertySymbol.aborted]) {
			if (this.request.signal[PropertySymbol.reason] !== undefined) {
				throw this.request.signal[PropertySymbol.reason];
			}
			throw new this.#window.DOMException(
				'signal is aborted without reason',
				DOMExceptionNameEnum.abortError
			);
		}

		if (this.request[PropertySymbol.url].protocol === 'data:') {
			const result = DataURIParser.parse(this.request.url);
			const response: ISyncResponse = {
				status: 200,
				statusText: 'OK',
				ok: true,
				url: this.request.url,
				redirected: false,
<<<<<<< HEAD
				headers: new this.#window.Headers({ 'Content-Type': result.type }),
				body: result.buffer
=======
				headers: new Headers({ 'Content-Type': result.type }),
				body: result.buffer,
				[PropertySymbol.virtualServerFile]: null
>>>>>>> 0eb4e65d
			};
			const interceptedResponse = this.interceptor?.afterSyncResponse
				? this.interceptor.afterSyncResponse({
						window: this.#window,
						response,
						request: this.request
					})
				: undefined;
			return typeof interceptedResponse === 'object' ? interceptedResponse : response;
		}

		// Security check for "https" to "http" requests.
		if (
			this.request[PropertySymbol.url].protocol === 'http:' &&
			this.#window.location.protocol === 'https:'
		) {
			throw new this.#window.DOMException(
				`Mixed Content: The page at '${
					this.#window.location.href
				}' was loaded over HTTPS, but requested an insecure XMLHttpRequest endpoint '${
					this.request.url
				}'. This request has been blocked; the content must be served over HTTPS.`,
				DOMExceptionNameEnum.securityError
			);
		}

		const cachedResponse = this.getCachedResponse();

		if (cachedResponse) {
			return cachedResponse;
		}

		const virtualServerResponse = this.getVirtualServerResponse();

		if (virtualServerResponse) {
			return virtualServerResponse;
		}

		if (!this.compliesWithCrossOriginPolicy()) {
			this.#window.console.warn(
				`Cross-Origin Request Blocked: The Same Origin Policy disallows reading the remote resource at "${this.request.url}".`
			);
			throw new this.#window.DOMException(
				`Cross-Origin Request Blocked: The Same Origin Policy disallows reading the remote resource at "${this.request.url}".`,
				DOMExceptionNameEnum.networkError
			);
		}

		return this.sendRequest();
	}

	/**
	 * Returns cached response.
	 *
	 * @returns Response.
	 */
	public getCachedResponse(): ISyncResponse | null {
		if (this.disableCache) {
			return null;
		}

		let cachedResponse = this.#browserFrame.page.context.responseCache.get(this.request);

		if (!cachedResponse || cachedResponse.response.waitingForBody) {
			return null;
		}

		if (cachedResponse.state === CachedResponseStateEnum.stale) {
			const headers = new this.#window.Headers(cachedResponse.request.headers);

			if (cachedResponse.etag) {
				headers.set('If-None-Match', cachedResponse.etag);
			} else {
				if (!cachedResponse.lastModified) {
					return null;
				}
				headers.set('If-Modified-Since', new Date(cachedResponse.lastModified).toUTCString());
			}

			if (cachedResponse.etag || !cachedResponse.staleWhileRevalidate) {
				const fetch = new SyncFetch({
					browserFrame: this.#browserFrame,
					window: this.#window,
					url: this.request.url,
					init: { headers, method: cachedResponse.request.method },
					disableCache: true,
					disableSameOriginPolicy: true
				});

				const validateResponse = <ISyncResponse>fetch.send();
				const body = validateResponse.status !== 304 ? validateResponse.body : null;

				cachedResponse = this.#browserFrame.page.context.responseCache.add(this.request, {
					...validateResponse,
					body,
					waitingForBody: false
				});

				if (validateResponse.status !== 304) {
					return validateResponse;
				}
			} else {
				const fetch = new Fetch({
					browserFrame: this.#browserFrame,
					window: this.#window,
					url: this.request.url,
					init: { headers, method: cachedResponse.request.method },
					disableCache: true,
					disableSameOriginPolicy: true
				});
				fetch.send().then((response) => {
					response.buffer().then((body: Buffer) => {
						this.#browserFrame.page.context.responseCache.add(this.request, {
							...response,
							body,
							waitingForBody: false
						});
					});
				});
			}
		}

		if (!cachedResponse || cachedResponse.response.waitingForBody) {
			return null;
		}

		return {
			status: cachedResponse.response.status,
			statusText: cachedResponse.response.statusText,
			ok: true,
			url: cachedResponse.response.url,
			// TODO: Do we need to add support for redirected responses to the cache?
			redirected: false,
			headers: cachedResponse.response.headers,
			body: cachedResponse.response.body,
			[PropertySymbol.virtualServerFile]:
				cachedResponse.response[PropertySymbol.virtualServerFile] || null
		};
	}

	/**
	 * Returns virtual server response.
	 *
	 * @returns Response.
	 */
	private getVirtualServerResponse(): ISyncResponse | null {
		let filePath = VirtualServerUtility.getFilepath(this.#window, this.request.url);

		if (!filePath) {
			return null;
		}

		if (this.request.method !== 'GET') {
			this.#browserFrame.page.console.error(
				`${this.request.method} ${this.request.url} 404 (Not Found)`
			);
			const response = VirtualServerUtility.getNotFoundSyncResponse(this.#window, this.request.url);
			const interceptedResponse = this.interceptor?.afterSyncResponse
				? this.interceptor.afterSyncResponse({
						window: this.#window,
						response,
						request: this.request
					})
				: undefined;
			return typeof interceptedResponse === 'object' ? interceptedResponse : response;
		}

		let buffer: Buffer;
		try {
			const stat = FS.statSync(filePath);
			filePath = stat.isDirectory() ? Path.join(filePath, 'index.html') : filePath;
			buffer = FS.readFileSync(filePath);
		} catch {
			this.#browserFrame.page.console.error(
				`${this.request.method} ${this.request.url} 404 (Not Found)`
			);
			const response = VirtualServerUtility.getNotFoundSyncResponse(this.#window, this.request.url);
			const interceptedResponse = this.interceptor?.afterSyncResponse
				? this.interceptor.afterSyncResponse({
						window: this.#window,
						response,
						request: this.request
					})
				: undefined;
			return typeof interceptedResponse === 'object' ? interceptedResponse : response;
		}

		const response = {
			status: 200,
			statusText: '',
			ok: true,
			url: this.request.url,
			redirected: false,
			headers: new this.#window.Headers(),
			body: buffer,
			[PropertySymbol.virtualServerFile]: filePath
		};
		const interceptedResponse = this.interceptor?.afterSyncResponse
			? this.interceptor.afterSyncResponse({
					window: this.#window,
					response,
					request: this.request
				})
			: undefined;
		const returnResponse = typeof interceptedResponse === 'object' ? interceptedResponse : response;

		this.#browserFrame.page.context.responseCache.add(this.request, {
			...returnResponse,
			waitingForBody: false,
			virtual: true
		});

		return returnResponse;
	}

	/**
	 * Checks if the request complies with the Cross-Origin policy.
	 *
	 * @returns True if it complies with the policy.
	 */
	private compliesWithCrossOriginPolicy(): boolean {
		if (
			this.disableSameOriginPolicy ||
			!FetchCORSUtility.isCORS(this.#window.location.href, this.request[PropertySymbol.url])
		) {
			return true;
		}

		const cachedPreflightResponse = this.#browserFrame.page.context.preflightResponseCache.get(
			this.request
		);

		if (cachedPreflightResponse) {
			if (
				cachedPreflightResponse.allowOrigin !== '*' &&
				cachedPreflightResponse.allowOrigin !== this.#window.location.origin
			) {
				return false;
			}

			if (
				cachedPreflightResponse.allowMethods.length !== 0 &&
				!cachedPreflightResponse.allowMethods.includes(this.request.method)
			) {
				return false;
			}

			return true;
		}

		const requestHeaders = [];

		for (const [header] of this.request.headers) {
			requestHeaders.push(header.toLowerCase());
		}

		const corsHeaders = new this.#window.Headers({
			'Access-Control-Request-Method': this.request.method,
			Origin: this.#window.location.origin
		});

		if (requestHeaders.length > 0) {
			// This intentionally does not use "combine" (comma + space), as the spec dictates.
			// See https://fetch.spec.whatwg.org/#cors-preflight-fetch for more details.
			// Sorting the headers is not required, but can optimize cache hits.
			corsHeaders.set('Access-Control-Request-Headers', requestHeaders.slice().sort().join(','));
		}

		const fetch = new SyncFetch({
			browserFrame: this.#browserFrame,
			window: this.#window,
			url: this.request.url,
			init: { method: 'OPTIONS' },
			disableCache: true,
			disableSameOriginPolicy: true,
			unfilteredHeaders: corsHeaders
		});

		const response = fetch.send();

		if (!response.ok) {
			return false;
		}

		const allowOrigin = response.headers.get('Access-Control-Allow-Origin');

		if (!allowOrigin) {
			return false;
		}

		if (allowOrigin !== '*' && allowOrigin !== this.#window.location.origin) {
			return false;
		}

		const allowMethods: string[] = [];

		if (response.headers.has('Access-Control-Allow-Methods')) {
			const allowMethodsHeader = response.headers.get('Access-Control-Allow-Methods')!;
			if (allowMethodsHeader !== '*') {
				for (const method of allowMethodsHeader.split(',')) {
					allowMethods.push(method.trim().toUpperCase());
				}
			}
		}

		if (allowMethods.length !== 0 && !allowMethods.includes(this.request.method)) {
			return false;
		}

		// TODO: Add support for more Access-Control-Allow-* headers.

		return true;
	}

	/**
	 * Sends request.
	 *
	 * @returns Response.
	 */
	public sendRequest(): ISyncResponse {
		if (!this.request[PropertySymbol.bodyBuffer] && this.request.body) {
			throw new this.#window.DOMException(
				`Streams are not supported as request body for synchronous requests.`,
				DOMExceptionNameEnum.notSupportedError
			);
		}

		const script = SyncFetchScriptBuilder.getScript({
			url: this.request[PropertySymbol.url],
			method: this.request.method,
			headers: FetchRequestHeaderUtility.getRequestHeaders({
				browserFrame: this.#browserFrame,
				window: this.#window,
				request: this.request,
				baseHeaders: this.#unfilteredHeaders
			}),
			disableStrictSSL: this.#browserFrame.page.context.browser.settings.fetch.disableStrictSSL,
			body: this.request[PropertySymbol.bodyBuffer]
		});

		// Start the other Node Process, executing this string
		const content = ChildProcess.execFileSync(process.argv[0], ['-e', script], {
			encoding: 'buffer',
			maxBuffer: 1024 * 1024 * 1024 // TODO: Consistent buffer size: 1GB.
		});

		// If content length is 0, then there was an error
		if (!content.length) {
			throw new this.#window.DOMException(
				`Synchronous fetch to "${this.request.url}" failed.`,
				DOMExceptionNameEnum.networkError
			);
		}

		const { error, incomingMessage } = <ISyncHTTPResponse>JSON.parse(content.toString());

		if (error) {
			throw new this.#window.DOMException(
				`Synchronous fetch to "${this.request.url}" failed. Error: ${error}`,
				DOMExceptionNameEnum.networkError
			);
		}

		const headers = FetchResponseHeaderUtility.parseResponseHeaders({
			browserFrame: this.#browserFrame,
			requestURL: this.request[PropertySymbol.url],
			rawHeaders: incomingMessage.rawHeaders
		});

		const response: ISyncResponse = {
			status: incomingMessage.statusCode,
			statusText: incomingMessage.statusMessage,
			ok: incomingMessage.statusCode >= 200 && incomingMessage.statusCode < 300,
			url: this.request.url,
			redirected: this.redirectCount > 0,
			headers,
			body: this.parseIResponseBody({
				headers,
				status: incomingMessage.statusCode,
				body: Buffer.from(incomingMessage.data, 'base64')
			})
		};

		const redirectedResponse = this.handleRedirectResponse(response) || response;

		if (!this.disableCache && !redirectedResponse.redirected) {
			this.#browserFrame.page.context.responseCache.add(this.request, {
				status: <number>redirectedResponse.status,
				statusText: <string>redirectedResponse.statusText,
				url: <string>redirectedResponse.url,
				headers: redirectedResponse.headers,
				body: redirectedResponse.body,
				waitingForBody: false
			});
		}

		const interceptedResponse = this.interceptor?.afterSyncResponse
			? this.interceptor.afterSyncResponse({
					window: this.#window,
					response: redirectedResponse,
					request: this.request
				})
			: undefined;
		const returnResponse =
			typeof interceptedResponse === 'object' ? interceptedResponse : redirectedResponse;
		if (!returnResponse.ok) {
			this.#browserFrame.page.console.error(
				`${this.request.method} ${this.request.url} ${returnResponse.status} (${returnResponse.statusText})`
			);
		}
		return returnResponse;
	}

	/**
	 * Parses response body.
	 *
	 * @param options Options.
	 * @param options.headers Headers.
	 * @param options.status Status.
	 * @param options.body Body.
	 * @returns Parsed body.
	 */
	private parseIResponseBody(options: { headers: Headers; status: number; body: Buffer }): Buffer {
		const contentEncodingHeader = options.headers.get('Content-Encoding');

		if (
			this.request.method === 'HEAD' ||
			contentEncodingHeader === null ||
			options.status === 204 ||
			options.status === 304
		) {
			return options.body;
		}

		try {
			// For GZip
			if (contentEncodingHeader === 'gzip' || contentEncodingHeader === 'x-gzip') {
				// Be less strict when decoding compressed responses by using Z_SYNC_FLUSH.
				// Sometimes servers send slightly invalid responses that are still accepted by common browsers.
				// "cURL" always uses Z_SYNC_FLUSH.
				return Zlib.gunzipSync(options.body, {
					flush: Zlib.constants.Z_SYNC_FLUSH,
					finishFlush: Zlib.constants.Z_SYNC_FLUSH
				});
			}

			// For Deflate
			if (contentEncodingHeader === 'deflate' || contentEncodingHeader === 'x-deflate') {
				return Zlib.inflateSync(options.body);
			}

			// For BR
			if (contentEncodingHeader === 'br') {
				return Zlib.brotliDecompressSync(options.body);
			}
		} catch (error) {
			throw new this.#window.DOMException(
				`Failed to read response body. Error: ${(<Error>error).message}.`,
				DOMExceptionNameEnum.encodingError
			);
		}

		return options.body;
	}

	/**
	 * Handles redirect response.
	 *
	 * @param response Response.
	 * @returns Redirected response or null.
	 */
	private handleRedirectResponse(response: ISyncResponse): ISyncResponse | null {
		if (!FetchResponseRedirectUtility.isRedirect(response.status)) {
			return null;
		}

		switch (this.request.redirect) {
			case 'error':
				throw new this.#window.DOMException(
					`URI requested responds with a redirect, redirect mode is set to "error": ${this.request.url}`,
					DOMExceptionNameEnum.abortError
				);
			case 'manual':
				return null;
			case 'follow':
				const locationHeader = response.headers.get('Location');
				const shouldBecomeGetRequest =
					response.status === 303 ||
					((response.status === 301 || response.status === 302) && this.request.method === 'POST');
				let locationURL: URL | null = null;

				if (locationHeader !== null) {
					try {
						locationURL = new URL(locationHeader, this.request.url);
					} catch {
						throw new this.#window.DOMException(
							`URI requested responds with an invalid redirect URL: ${locationHeader}`,
							DOMExceptionNameEnum.uriMismatchError
						);
					}
				}

				if (locationURL === null) {
					return null;
				}

				if (FetchResponseRedirectUtility.isMaxRedirectsReached(this.redirectCount)) {
					throw new this.#window.DOMException(
						`Maximum redirects reached at: ${this.request.url}`,
						DOMExceptionNameEnum.networkError
					);
				}

				const headers = new this.#window.Headers(this.request.headers);
				const requestInit: IRequestInit = {
					method: this.request.method,
					signal: this.request.signal,
					referrer: this.request.referrer,
					referrerPolicy: this.request.referrerPolicy,
					credentials: this.request.credentials,
					headers,
					body: this.request[PropertySymbol.bodyBuffer]
				};

				if (
					this.request.credentials === 'omit' ||
					(this.request.credentials === 'same-origin' &&
						FetchCORSUtility.isCORS(this.#window.location.href, locationURL))
				) {
					headers.delete('authorization');
					headers.delete('www-authenticate');
					headers.delete('cookie');
					headers.delete('cookie2');
				}

				if (shouldBecomeGetRequest) {
					requestInit.method = 'GET';
					requestInit.body = undefined;
					headers.delete('Content-Length');
					headers.delete('Content-Type');
				}

				const responseReferrerPolicy =
					FetchRequestReferrerUtility.getReferrerPolicyFromHeader(headers);
				if (responseReferrerPolicy) {
					requestInit.referrerPolicy = responseReferrerPolicy;
				}

				const fetch = new SyncFetch({
					browserFrame: this.#browserFrame,
					window: this.#window,
					url: locationURL,
					init: requestInit,
					redirectCount: this.redirectCount + 1,
					contentType: !shouldBecomeGetRequest ? this.request[PropertySymbol.contentType] : null
				});

				return fetch.send();
			default:
				throw new this.#window.DOMException(
					`Redirect option '${this.request.redirect}' is not a valid value of IRequestRedirect`
				);
		}
	}
}<|MERGE_RESOLUTION|>--- conflicted
+++ resolved
@@ -149,14 +149,9 @@
 				ok: true,
 				url: this.request.url,
 				redirected: false,
-<<<<<<< HEAD
 				headers: new this.#window.Headers({ 'Content-Type': result.type }),
-				body: result.buffer
-=======
-				headers: new Headers({ 'Content-Type': result.type }),
 				body: result.buffer,
 				[PropertySymbol.virtualServerFile]: null
->>>>>>> 0eb4e65d
 			};
 			const interceptedResponse = this.interceptor?.afterSyncResponse
 				? this.interceptor.afterSyncResponse({
