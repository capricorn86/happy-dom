--- conflicted
+++ resolved
@@ -13,10 +13,6 @@
 	url: string;
 	redirected: boolean;
 	headers: Headers;
-<<<<<<< HEAD
-	body: Buffer;
-	[PropertySymbol.virtualServerFile]?: string;
-=======
 	body: Buffer | null;
->>>>>>> 5da0ff60
+	[PropertySymbol.virtualServerFile]?: string | null;
 }