--- conflicted
+++ resolved
@@ -4,11 +4,7 @@
 import IDocument from '../../src/nodes/document/IDocument.js';
 import Window from '../../src/window/Window.js';
 import { beforeEach, describe, it, expect } from 'vitest';
-<<<<<<< HEAD
-import { rejects } from 'assert';
-=======
 import * as PropertySymbol from '../../src/PropertySymbol.js';
->>>>>>> 6cbcc10a
 
 describe('CustomElementRegistry', () => {
 	let customElements;
@@ -48,11 +44,7 @@
 				extends: 'ul'
 			});
 			expect(customElements.get('custom-element')).toBe(CustomElement);
-<<<<<<< HEAD
 			expect(customElements._registry['custom-element'].extends).toBe('ul');
-=======
-			expect(customElements[PropertySymbol.registry]['CUSTOM-ELEMENT'].extends).toBe('ul');
->>>>>>> 6cbcc10a
 		});
 
 		it('Throws an error if tag name does not contain "-".', () => {
@@ -66,7 +58,6 @@
 			);
 		});
 
-<<<<<<< HEAD
 		it('Throws an error if already defined.', () => {
 			customElements.define('custom-element', CustomElement);
 			expect(() => customElements.define('custom-element', CustomElement)).toThrow();
@@ -77,10 +68,7 @@
 			expect(() => customElements.define('custom-element2', CustomElement)).toThrow();
 		});
 
-		it('Calls observed attributes and set _observedAttributes as a property on the element class.', () => {
-=======
 		it('Calls observed attributes and set "[PropertySymbol.observedAttributes]" as a property on the element class.', () => {
->>>>>>> 6cbcc10a
 			customElements.define('custom-element', CustomElement);
 			expect(CustomElement.observedAttributesCallCount).toBe(1);
 			expect(CustomElement[PropertySymbol.observedAttributes]).toEqual(['key1', 'key2']);
