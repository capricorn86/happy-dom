--- conflicted
+++ resolved
@@ -271,7 +271,7 @@
 
 				expect(tasksDone).toBe(0);
 
-				global.setTimeout(() => {
+				window.setTimeout(() => {
 					expect(isFirstWhenAsyncCompleteCalled).toBe(true);
 					expect(isSecondWhenAsyncCompleteCalled).toBe(true);
 					resolve(null);
@@ -1175,81 +1175,60 @@
 	});
 
 	describe('postMessage()', () => {
-<<<<<<< HEAD
-		it('Posts a message.', function (done) {
-=======
-		it('Posts a message.', () => {
->>>>>>> 53c8c01e
-			const message = 'test';
-			const parentOrigin = 'https://localhost:8080';
-			const parent = new Window({
-				url: parentOrigin
-			});
-			let triggeredEvent: MessageEvent | null = null;
-
-			(<Window>window.parent) = parent;
-
-			window.addEventListener('message', (event) => (triggeredEvent = event));
-			window.postMessage(message);
-
-<<<<<<< HEAD
-			expect(triggeredEvent).toBe(null);
-=======
-			expect((<MessageEvent>(<unknown>triggeredEvent)).data).toBe(message);
-			expect((<MessageEvent>(<unknown>triggeredEvent)).origin).toBe(parentOrigin);
-			expect((<MessageEvent>(<unknown>triggeredEvent)).source).toBe(parent);
-			expect((<MessageEvent>(<unknown>triggeredEvent)).lastEventId).toBe('');
->>>>>>> 53c8c01e
-
-			setImmediate(() => {
-				expect(triggeredEvent.data).toBe(message);
-				expect(triggeredEvent.origin).toBe(parentOrigin);
-				expect(triggeredEvent.source).toBe(parent);
-				expect(triggeredEvent.lastEventId).toBe('');
-
-<<<<<<< HEAD
-				triggeredEvent = null;
-				window.postMessage(message, '*');
+		it('Posts a message.', async () => {
+			await new Promise((resolve) => {
+				const message = 'test';
+				const parentOrigin = 'https://localhost:8080';
+				const parent = new Window({
+					url: parentOrigin
+				});
+				let triggeredEvent: MessageEvent | null = null;
+
+				(<Window>window.parent) = parent;
+
+				window.addEventListener('message', (event) => (triggeredEvent = event));
+				window.postMessage(message);
+
 				expect(triggeredEvent).toBe(null);
 
-				setImmediate(() => {
-					expect(triggeredEvent.data).toBe(message);
-					expect(triggeredEvent.origin).toBe(parentOrigin);
-					expect(triggeredEvent.source).toBe(parent);
-					expect(triggeredEvent.lastEventId).toBe('');
-					done();
-				});
-			});
-		});
-
-		it('Posts a data object as message.', function (done) {
-=======
-			expect((<MessageEvent>(<unknown>triggeredEvent)).data).toBe(message);
-			expect((<MessageEvent>(<unknown>triggeredEvent)).origin).toBe(parentOrigin);
-			expect((<MessageEvent>(<unknown>triggeredEvent)).source).toBe(parent);
-			expect((<MessageEvent>(<unknown>triggeredEvent)).lastEventId).toBe('');
-		});
-
-		it('Posts a data object as message.', () => {
->>>>>>> 53c8c01e
-			const message = {
-				test: 'test'
-			};
-			let triggeredEvent: MessageEvent | null = null;
-
-			window.addEventListener('message', (event) => (triggeredEvent = event));
-			window.postMessage(message);
-
-<<<<<<< HEAD
-			expect(triggeredEvent).toBe(null);
-
-			setImmediate(() => {
-				expect(triggeredEvent.data).toBe(message);
-				done();
-			});
-=======
-			expect((<MessageEvent>(<unknown>triggeredEvent)).data).toBe(message);
->>>>>>> 53c8c01e
+				window.setImmediate(() => {
+					expect((<MessageEvent>triggeredEvent).data).toBe(message);
+					expect((<MessageEvent>triggeredEvent).origin).toBe(parentOrigin);
+					expect((<MessageEvent>triggeredEvent).source).toBe(parent);
+					expect((<MessageEvent>triggeredEvent).lastEventId).toBe('');
+
+					triggeredEvent = null;
+					window.postMessage(message, '*');
+					expect(triggeredEvent).toBe(null);
+
+					window.setImmediate(() => {
+						expect((<MessageEvent>triggeredEvent).data).toBe(message);
+						expect((<MessageEvent>triggeredEvent).origin).toBe(parentOrigin);
+						expect((<MessageEvent>triggeredEvent).source).toBe(parent);
+						expect((<MessageEvent>triggeredEvent).lastEventId).toBe('');
+						resolve(null);
+					});
+				});
+			});
+		});
+
+		it('Posts a data object as message.', async () => {
+			await new Promise((resolve) => {
+				const message = {
+					test: 'test'
+				};
+				let triggeredEvent: MessageEvent | null = null;
+
+				window.addEventListener('message', (event) => (triggeredEvent = event));
+				window.postMessage(message);
+
+				expect(triggeredEvent).toBe(null);
+
+				window.setImmediate(() => {
+					expect((<MessageEvent>triggeredEvent).data).toBe(message);
+					resolve(null);
+				});
+			});
 		});
 
 		it("Throws an exception if the provided object can't be serialized.", function () {
