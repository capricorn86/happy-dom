import IWindow from '../../src/window/IWindow';
import Window from '../../src/window/Window';
import IDocument from '../../src/nodes/document/IDocument';
import Response from '../../src/fetch/Response';
import Headers from '../../src/fetch/Headers';
import Blob from '../../src/file/Blob';
import FormData from '../../src/form-data/FormData';
<<<<<<< HEAD
import FetchBodyUtility from '../../src/fetch/utilities/FetchBodyUtility';
import MultipartFormDataParser from '../../src/fetch/multipart/MultipartFormDataParser';
=======
import FS from 'fs';
import Path from 'path';
import { File } from '../../src';
import DOMException from '../../src/exception/DOMException';
import DOMExceptionNameEnum from '../../src/exception/DOMExceptionNameEnum';
>>>>>>> dcc6aee1

describe('Response', () => {
	let window: IWindow;
	let document: IDocument;

	beforeEach(() => {
		window = new Window();
		document = window.document;
		Response._ownerDocument = document;
	});

	afterEach(() => {
		jest.restoreAllMocks();
	});

	describe('constructor()', () => {
		it('Sets default values for properties.', () => {
			const response = new Response();
			let headersLength = 0;

			for (const _header of response.headers) {
				headersLength++;
			}

			expect(response.status).toBe(200);
			expect(response.statusText).toBe('');
			expect(response.ok).toBe(true);
			expect(response.headers).toBeInstanceOf(Headers);
			expect(headersLength).toBe(0);
			expect(response.body).toBe(null);
			expect(response.bodyUsed).toBe(false);
		});

		it('Sets status from init object.', () => {
			const response = new Response(null, { status: 404 });
			expect(response.status).toBe(404);
		});

		it('Sets status text from init object.', () => {
			const response = new Response(null, { statusText: 'test' });
			expect(response.statusText).toBe('test');
		});

		it('Sets ok state correctly based on status code.', () => {
			const response199 = new Response(null, { status: 199 });
			const response200 = new Response(null, { status: 200 });
			const response299 = new Response(null, { status: 299 });
			const response300 = new Response(null, { status: 300 });
			expect(response199.ok).toBe(false);
			expect(response200.ok).toBe(true);
			expect(response299.ok).toBe(true);
			expect(response300.ok).toBe(false);
		});

		it('Sets headers from init object.', () => {
			const headerValues = {
				'Content-Type': 'text/plain',
				'Content-Length': '123'
			};

			const headers = new Headers(headerValues);
			const response = new Response(null, { headers });

			const headerEntries = {};

			for (const [key, value] of response.headers) {
				headerEntries[key] = value;
			}

			expect(headers === response.headers).toBe(false);
			expect(headerEntries).toEqual(headerValues);
		});

		it('Sets body from init object.', async () => {
			const response = new Response('Hello World');
			const chunks = [];

			for await (const chunk of response.body) {
				chunks.push(Buffer.from(chunk));
			}

			expect(Buffer.concat(chunks).toString()).toBe('Hello World');
		});
	});

	describe('get [Symbol.toStringTag]()', () => {
		it('Returns class name.', () => {
			expect(String(new Response())).toBe('[object Response]');
		});
	});

	describe('arrayBuffer()', () => {
		it('Returns ArrayBuffer.', async () => {
			const response = new Response('Hello World');
			const arrayBuffer = await response.arrayBuffer();

			expect(arrayBuffer).toBeInstanceOf(ArrayBuffer);
			expect(Buffer.from(arrayBuffer).toString()).toBe('Hello World');
		});

		it('Supports window.happyDOM.whenAsyncComplete().', (done) => {
			const response = new Response('Hello World');
			let isAsyncComplete = false;

			jest
				.spyOn(FetchBodyUtility, 'consumeBodyStream')
				.mockImplementation(
					() => new Promise((resolve) => setTimeout(() => resolve(Buffer.from('Hello World')), 10))
				);

			window.happyDOM.whenAsyncComplete().then(() => (isAsyncComplete = true));
			response.arrayBuffer();

			setTimeout(() => {
				expect(isAsyncComplete).toBe(false);
			}, 2);

			setTimeout(() => {
				expect(isAsyncComplete).toBe(true);
				done();
			}, 12);
		});
	});

	describe('blob()', () => {
		it('Returns Blob.', async () => {
			const response = new Response('Hello World', { headers: { 'Content-Type': 'text/plain' } });
			const blob = await response.blob();

			expect(blob).toBeInstanceOf(Blob);
			expect(blob.type).toBe('text/plain');

			const text = await blob.text();
			expect(text).toBe('Hello World');
		});

		it('Supports window.happyDOM.whenAsyncComplete().', (done) => {
			const response = new Response('Hello World', { headers: { 'Content-Type': 'text/plain' } });
			let isAsyncComplete = false;

			jest
				.spyOn(FetchBodyUtility, 'consumeBodyStream')
				.mockImplementation(
					() => new Promise((resolve) => setTimeout(() => resolve(Buffer.from('Hello World')), 10))
				);

			window.happyDOM.whenAsyncComplete().then(() => (isAsyncComplete = true));
			response.blob();

			setTimeout(() => {
				expect(isAsyncComplete).toBe(false);
			}, 2);

			setTimeout(() => {
				expect(isAsyncComplete).toBe(true);
				done();
			}, 12);
		});
	});

	describe('buffer()', () => {
		it('Returns Buffer.', async () => {
			const response = new Response('Hello World');
			const buffer = await response.buffer();

			expect(buffer).toBeInstanceOf(Buffer);
			expect(buffer.toString()).toBe('Hello World');
		});

		it('Supports window.happyDOM.whenAsyncComplete().', (done) => {
			const response = new Response('Hello World');
			let isAsyncComplete = false;

			jest
				.spyOn(FetchBodyUtility, 'consumeBodyStream')
				.mockImplementation(
					() => new Promise((resolve) => setTimeout(() => resolve(Buffer.from('Hello World')), 10))
				);

			window.happyDOM.whenAsyncComplete().then(() => (isAsyncComplete = true));
			response.buffer();

			setTimeout(() => {
				expect(isAsyncComplete).toBe(false);
			}, 2);

			setTimeout(() => {
				expect(isAsyncComplete).toBe(true);
				done();
			}, 12);
		});
	});

	describe('text()', () => {
		it('Returns text string.', async () => {
			const response = new Response('Hello World');
			const text = await response.text();

			expect(text).toBe('Hello World');
		});

		it('Supports window.happyDOM.whenAsyncComplete().', (done) => {
			const response = new Response('Hello World');
			let isAsyncComplete = false;

			jest
				.spyOn(FetchBodyUtility, 'consumeBodyStream')
				.mockImplementation(
					() => new Promise((resolve) => setTimeout(() => resolve(Buffer.from('Hello World')), 10))
				);

			window.happyDOM.whenAsyncComplete().then(() => (isAsyncComplete = true));
			response.text();

			setTimeout(() => {
				expect(isAsyncComplete).toBe(false);
			}, 2);

			setTimeout(() => {
				expect(isAsyncComplete).toBe(true);
				done();
			}, 12);
		});
	});

	describe('json()', () => {
		it('Returns JSON.', async () => {
			const response = new Response('{ "key1": "value1" }');
			const json = await response.json();

			expect(json).toEqual({ key1: 'value1' });
		});

		it('Supports window.happyDOM.whenAsyncComplete().', (done) => {
			const response = new Response('{ "key1": "value1" }');
			let isAsyncComplete = false;

			jest
				.spyOn(FetchBodyUtility, 'consumeBodyStream')
				.mockImplementation(
					() =>
						new Promise((resolve) =>
							setTimeout(() => resolve(Buffer.from('{ "key1": "value1" }')), 10)
						)
				);

			window.happyDOM.whenAsyncComplete().then(() => (isAsyncComplete = true));
			response.json();

			setTimeout(() => {
				expect(isAsyncComplete).toBe(false);
			}, 2);

			setTimeout(() => {
				expect(isAsyncComplete).toBe(true);
				done();
			}, 12);
		});
	});

	describe('formData()', () => {
		it('Returns FormData for text fields.', async () => {
			const formData = new FormData();

			jest.spyOn(Math, 'random').mockImplementation(() => 0.8);

			formData.set('key1', 'value1');
			formData.set('key2', 'value2');
			formData.set('key3', 'value3');

			const response = new Response(formData);
			const formDataResponse = await response.formData();
			let size = 0;

			for (const _entry of formDataResponse) {
				size++;
			}

			expect(formDataResponse.get('key1')).toBe('value1');
			expect(formDataResponse.get('key2')).toBe('value2');
			expect(formDataResponse.get('key3')).toBe('value3');
			expect(size).toBe(3);
		});

<<<<<<< HEAD
		it('Supports window.happyDOM.whenAsyncComplete().', (done) => {
			const response = new Response(new FormData());
			let isAsyncComplete = false;

			jest
				.spyOn(MultipartFormDataParser, 'streamToFormData')
				.mockImplementation(
					() => new Promise((resolve) => setTimeout(() => resolve(new FormData()), 10))
				);

			window.happyDOM.whenAsyncComplete().then(() => (isAsyncComplete = true));
			response.formData();

			setTimeout(() => {
				expect(isAsyncComplete).toBe(false);
			}, 2);

			setTimeout(() => {
				expect(isAsyncComplete).toBe(true);
				done();
			}, 12);
=======
		it('Returns FormData for files.', async () => {
			const formData = new FormData();
			const imageBuffer = await FS.promises.readFile(
				Path.join(__dirname, 'data', 'test-image.jpg')
			);

			jest.spyOn(Math, 'random').mockImplementation(() => 0.8);

			formData.set('key1', 'value1');
			formData.set('file1', new File([imageBuffer], 'test-image-1.jpg', { type: 'image/jpeg' }));
			formData.set('key2', 'value2');
			formData.set('file2', new File([imageBuffer], 'test-image-2.jpg', { type: 'image/jpeg' }));

			const response = new Response(formData);
			const formDataResponse = await response.formData();
			let size = 0;

			for (const _entry of formDataResponse) {
				size++;
			}

			expect(formDataResponse.get('key1')).toBe('value1');
			expect(formDataResponse.get('key2')).toBe('value2');
			expect(size).toBe(4);

			const file1 = <File>formDataResponse.get('file1');
			const file2 = <File>formDataResponse.get('file2');

			expect(file1.name).toBe('test-image-1.jpg');
			expect(file1.type).toBe('image/jpeg');
			expect(file1.size).toBe(imageBuffer.length);
			expect(await file1.arrayBuffer()).toEqual(imageBuffer.buffer);

			expect(file2.name).toBe('test-image-2.jpg');
			expect(file2.type).toBe('image/jpeg');
			expect(file2.size).toBe(imageBuffer.length);
			expect(await file2.arrayBuffer()).toEqual(imageBuffer.buffer);
>>>>>>> dcc6aee1
		});
	});

	describe('clone()', () => {
		it('Returns a clone.', async () => {
			const response = new Response('Hello World', {
				status: 404,
				statusText: 'Not Found',
				headers: { 'Content-Type': 'text/plain' }
			});

			const clone = response.clone();

			expect(clone).not.toBe(response);
			expect(clone.status).toBe(404);
			expect(clone.statusText).toBe('Not Found');
			expect(clone.headers.get('Content-Type')).toBe('text/plain');

			const bodyText = await clone.text();

			expect(bodyText).toBe('Hello World');
		});
	});

	describe('static redirect()', () => {
		it('Returns a new instance of Response with redirect status set to 302 by default.', async () => {
			const response = Response.redirect('https://example.com');

			expect(response.status).toBe(302);
			expect(response.headers.get('Location')).toBe('https://example.com/');
		});

		it('Returns a new instance of Response with redirect status set to 301.', async () => {
			const response = Response.redirect('https://example.com', 301);

			expect(response.status).toBe(301);
			expect(response.headers.get('Location')).toBe('https://example.com/');
		});

		it('Throws exception for ingaliv status codes.', async () => {
			let error: Error | null = null;

			try {
				Response.redirect('https://example.com', 200);
			} catch (e) {
				error = e;
			}

			expect(error).toEqual(
				new DOMException(
					'Failed to create redirect response: Invalid redirect status code.',
					DOMExceptionNameEnum.invalidStateError
				)
			);
		});
	});

	describe('static error()', () => {
		it('Returns a new instance of Response with type set to error.', async () => {
			const response = Response.error();

			expect(response.status).toBe(0);
			expect(response.statusText).toBe('');
			expect(response.type).toBe('error');
		});
	});

	describe('static json()', () => {
		it('Returns a new instance of Response with JSON body.', async () => {
			const data = { key1: 'value1', key2: 'value2' };
			const response = Response.json(data);

			expect(response.status).toBe(200);
			expect(response.statusText).toBe('');
			expect(response.headers.get('Content-Type')).toBe('application/json');
			expect(await response.json()).toEqual(data);
		});

		it('Returns a new instance of Response with JSON body and custom init.', async () => {
			const data = { key1: 'value1', key2: 'value2' };
			const response = Response.json(data, {
				status: 201,
				statusText: 'OK',
				headers: { 'Content-Type': 'test' }
			});

			expect(response.status).toBe(201);
			expect(response.statusText).toBe('OK');
			expect(response.headers.get('Content-Type')).toBe('test');
			expect(await response.json()).toEqual(data);
		});
	});
});<|MERGE_RESOLUTION|>--- conflicted
+++ resolved
@@ -5,16 +5,13 @@
 import Headers from '../../src/fetch/Headers';
 import Blob from '../../src/file/Blob';
 import FormData from '../../src/form-data/FormData';
-<<<<<<< HEAD
 import FetchBodyUtility from '../../src/fetch/utilities/FetchBodyUtility';
 import MultipartFormDataParser from '../../src/fetch/multipart/MultipartFormDataParser';
-=======
 import FS from 'fs';
 import Path from 'path';
 import { File } from '../../src';
 import DOMException from '../../src/exception/DOMException';
 import DOMExceptionNameEnum from '../../src/exception/DOMExceptionNameEnum';
->>>>>>> dcc6aee1
 
 describe('Response', () => {
 	let window: IWindow;
@@ -299,7 +296,6 @@
 			expect(size).toBe(3);
 		});
 
-<<<<<<< HEAD
 		it('Supports window.happyDOM.whenAsyncComplete().', (done) => {
 			const response = new Response(new FormData());
 			let isAsyncComplete = false;
@@ -321,7 +317,8 @@
 				expect(isAsyncComplete).toBe(true);
 				done();
 			}, 12);
-=======
+		});
+
 		it('Returns FormData for files.', async () => {
 			const formData = new FormData();
 			const imageBuffer = await FS.promises.readFile(
@@ -359,7 +356,6 @@
 			expect(file2.type).toBe('image/jpeg');
 			expect(file2.size).toBe(imageBuffer.length);
 			expect(await file2.arrayBuffer()).toEqual(imageBuffer.buffer);
->>>>>>> dcc6aee1
 		});
 	});
 
