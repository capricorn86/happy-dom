--- conflicted
+++ resolved
@@ -35,11 +35,7 @@
 		});
 	});
 
-<<<<<<< HEAD
-	for (const property of ['allow', 'height', 'width', 'name', 'srcdoc']) {
-=======
-	for (const property of ['src', 'allow', 'height', 'width', 'name']) {
->>>>>>> 8ceadb32
+	for (const property of ['allow', 'height', 'width', 'name']) {
 		describe(`get ${property}()`, () => {
 			it(`Returns the "${property}" attribute.`, () => {
 				element.setAttribute(property, 'value');
